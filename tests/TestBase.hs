--- conflicted
+++ resolved
@@ -98,23 +98,13 @@
     computeFrames = case mwb of
       Just _ -> False
       Nothing -> True
-<<<<<<< HEAD
     rcfg = PC.RunConfig
       { PC.archProxy = proxy
       , PC.infoPath = infoPath
       , PC.origPath = fp <.> "original" <.> "exe"
       , PC.patchedPath = fp <.> "patched" <.> "exe"
+      , PC.hints = Nothing
       , PC.verificationCfg =
-=======
-    rcfg = PL.RunConfig
-      { PL.archProxy = proxy
-      , PL.infoPath = infoPath
-      , PL.origPath = fp <.> "original" <.> "exe"
-      , PL.patchedPath = fp <.> "patched" <.> "exe"
-      , PL.hints = Nothing
-      , PL.verificationCfg =
->>>>>>> 7187024f
-
           PC.defaultVerificationCfg { PC.cfgComputeEquivalenceFrames = computeFrames }
       , PC.logger =
           LJ.LogAction $ \e -> case e of
