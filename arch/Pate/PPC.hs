{-# LANGUAGE TypeSynonymInstances #-}
{-# LANGUAGE FlexibleInstances #-}
{-# LANGUAGE GADTs #-}

{-# OPTIONS_GHC -fno-warn-orphans #-}

module Pate.PPC
  ( PPC.PPC64, PPC.PPC32 )
where

import           Data.Type.Equality
import qualified Pate.Binary as PB
import qualified Pate.Monad as PM
import qualified Data.Macaw.PPC as PPC
import qualified Dismantle.PPC as PPC
import           Data.Macaw.PPC.PPCReg ()
import           Data.Macaw.PPC.Symbolic ()


instance PB.ArchConstraints PPC.PPC64 where
  binArchInfo = PPC.ppc64_linux_info

instance PB.ArchConstraints PPC.PPC32 where
  binArchInfo = PPC.ppc32_linux_info

-- | Calling convention details, see:
--
-- https://www.ibm.com/support/knowledgecenter/en/ssw_aix_72/assembler/idalangref_reg_use_conv.html
instance PM.ValidArch PPC.PPC64 where
<<<<<<< HEAD
  toc_reg = Just (PPC.PPC_GP (PPC.GPR 2))
=======
  funCallStable reg = case reg of
    PPC.PPC_GP (PPC.GPR i) -> i == 2 || (14 <= i && i <= 31)
    PPC.PPC_FR (PPC.VSReg i) -> 14 <= i && i <= 31
    -- PPC.PPC_LNK -> True
    _ -> False
  funCallArg reg = case reg of
    PPC.PPC_GP (PPC.GPR i) -> 3 <= i && i <= 10
    PPC.PPC_FR (PPC.VSReg i) -> 1 <= i && i <= 13
    _ -> False
  funCallRet reg = case reg of
    PPC.PPC_GP (PPC.GPR i) -> i == 3 || i == 4
    PPC.PPC_FR (PPC.VSReg i) -> 1 <= i && i <= 4
    _ -> False
  funCallIP reg = case reg of
    PPC.PPC_LNK -> Just Refl
    _ -> Nothing

-- | The 32 bit and 64 bit architectures have the same calling convention
instance PM.ValidArch PPC.PPC32 where
  funCallStable reg = case reg of
    PPC.PPC_GP (PPC.GPR i) -> i == 2 || (14 <= i && i <= 31)
    PPC.PPC_FR (PPC.VSReg i) -> 14 <= i && i <= 31
    -- PPC.PPC_LNK -> True
    _ -> False
  funCallArg reg = case reg of
    PPC.PPC_GP (PPC.GPR i) -> 3 <= i && i <= 10
    PPC.PPC_FR (PPC.VSReg i) -> 1 <= i && i <= 13
    _ -> False
  funCallRet reg = case reg of
    PPC.PPC_GP (PPC.GPR i) -> i == 3 || i == 4
    PPC.PPC_FR (PPC.VSReg i) -> 1 <= i && i <= 4
    _ -> False
  funCallIP reg = case reg of
    PPC.PPC_LNK -> Just Refl
    _ -> Nothing
>>>>>>> 41875510
<|MERGE_RESOLUTION|>--- conflicted
+++ resolved
@@ -27,42 +27,8 @@
 --
 -- https://www.ibm.com/support/knowledgecenter/en/ssw_aix_72/assembler/idalangref_reg_use_conv.html
 instance PM.ValidArch PPC.PPC64 where
-<<<<<<< HEAD
   toc_reg = Just (PPC.PPC_GP (PPC.GPR 2))
-=======
-  funCallStable reg = case reg of
-    PPC.PPC_GP (PPC.GPR i) -> i == 2 || (14 <= i && i <= 31)
-    PPC.PPC_FR (PPC.VSReg i) -> 14 <= i && i <= 31
-    -- PPC.PPC_LNK -> True
-    _ -> False
-  funCallArg reg = case reg of
-    PPC.PPC_GP (PPC.GPR i) -> 3 <= i && i <= 10
-    PPC.PPC_FR (PPC.VSReg i) -> 1 <= i && i <= 13
-    _ -> False
-  funCallRet reg = case reg of
-    PPC.PPC_GP (PPC.GPR i) -> i == 3 || i == 4
-    PPC.PPC_FR (PPC.VSReg i) -> 1 <= i && i <= 4
-    _ -> False
-  funCallIP reg = case reg of
-    PPC.PPC_LNK -> Just Refl
-    _ -> Nothing
 
 -- | The 32 bit and 64 bit architectures have the same calling convention
 instance PM.ValidArch PPC.PPC32 where
-  funCallStable reg = case reg of
-    PPC.PPC_GP (PPC.GPR i) -> i == 2 || (14 <= i && i <= 31)
-    PPC.PPC_FR (PPC.VSReg i) -> 14 <= i && i <= 31
-    -- PPC.PPC_LNK -> True
-    _ -> False
-  funCallArg reg = case reg of
-    PPC.PPC_GP (PPC.GPR i) -> 3 <= i && i <= 10
-    PPC.PPC_FR (PPC.VSReg i) -> 1 <= i && i <= 13
-    _ -> False
-  funCallRet reg = case reg of
-    PPC.PPC_GP (PPC.GPR i) -> i == 3 || i == 4
-    PPC.PPC_FR (PPC.VSReg i) -> 1 <= i && i <= 4
-    _ -> False
-  funCallIP reg = case reg of
-    PPC.PPC_LNK -> Just Refl
-    _ -> Nothing
->>>>>>> 41875510
+  toc_reg = Just (PPC.PPC_GP (PPC.GPR 2))