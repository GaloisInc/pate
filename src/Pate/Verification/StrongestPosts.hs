--- conflicted
+++ resolved
@@ -856,21 +856,6 @@
     forM_ (Map.toList (pairGraphObservableReports pg)) $ \(nd,report) -> 
       subTrace (GraphNode nd) $ 
         emitTrace @"observable_result" (CE.ObservableCheckCounterexample report)
-<<<<<<< HEAD
-  subTree @"node" "Assumed Equivalence Conditions" $ do
-    simplifier <- lift $ PSi.deepPredicateSimplifier
-    forM_ (getAllNodes pg) $ \nd -> do
-       case getCondition pg nd ConditionEquiv of
-        Just cond_spec -> subTrace nd $ do
-          _ <- withFreshScope (graphNodeBlocks nd) $ \scope -> do
-            (_,cond) <- IO.liftIO $ PS.bindSpec sym (PS.scopeVarsPair scope) cond_spec
-            cond_simplified <- PSi.applySimplifier simplifier cond
-            let pg' = setCondition nd ConditionEquiv PropagateNone (PS.mkSimSpec scope cond_simplified) pg
-            _ <- withGraphNode scope nd pg' $ \_ _ -> return pg
-            return $ (Const ())
-          return ()
-        Nothing -> return ()
-=======
   eq_conds <- fmap catMaybes $ subTree @"node" "Assumed Equivalence Conditions" $ do
     simplifier <- lift $ PSi.deepPredicateSimplifier
     forM (getAllNodes pg) $ \nd -> do
@@ -890,7 +875,6 @@
             return $ (Const (fmap (nd,) tr))
           return $ PS.viewSpec s (\_ -> getConst)
         Nothing -> return Nothing
->>>>>>> 017393b2
   result <- pairGraphComputeVerdict pg
   emitTrace @"equivalence_result" result
   let eq_conds_map = Map.fromList eq_conds
@@ -959,38 +943,6 @@
           bundle <- noopBundle scope (graphNodeBlocks (ReturnNode nr))
           withPredomain scope bundle d $
             {- withConditionsAssumed scope bundle d (ReturnNode nr) pg $ -}
-              f bundle d
-
-
--- | Run a 'PairGraph' computation in the assumption context of
---   a given 'GraphNode'
---   This is a subset of the steps taken in 'visitNode' which
---   sets up the context before performing code discovery and
---   domain widening.
-withGraphNode ::
-  PS.SimScope sym arch v ->
-  GraphNode arch ->
-  PairGraph sym arch ->
-  (PS.SimBundle sym arch v ->
-   AbstractDomain sym arch v ->
-   EquivM_ sym arch (PairGraph sym arch)) ->
-  EquivM sym arch (PairGraph sym arch)
-withGraphNode scope nd pg f = withSym $ \sym -> do
-  case getCurrentDomain pg nd of
-    Nothing | GraphNode ne <- nd -> throwHere $ PEE.MissingDomainForBlock (nodeBlocks ne)
-    Nothing | ReturnNode nr <- nd -> throwHere $ PEE.MissingDomainForFun (nodeFuns nr)
-    Just dom_spec ->  do
-      (_, d) <- liftIO $ PS.bindSpec sym (PS.scopeVarsPair scope) dom_spec
-      case nd of
-        GraphNode ne -> withAbsDomain ne d pg $ withValidInit scope (nodeBlocks ne) $
-          withSimBundle pg (PS.scopeVars scope) ne $ \bundle ->
-            withPredomain scope bundle d $
-              withConditionsAssumed scope bundle d nd pg $
-                f bundle d
-        ReturnNode nr -> do
-          bundle <- noopBundle scope (graphNodeBlocks (ReturnNode nr))
-          withPredomain scope bundle d $
-            withConditionsAssumed scope bundle d (ReturnNode nr) pg $
               f bundle d
 
 
@@ -1226,29 +1178,11 @@
   priority <- thisPriority
   eqCond <- getScopedCondition scope gr0 nd condK
   eqCond_pred <- PEC.toPred sym eqCond
-<<<<<<< HEAD
-  not_eqCond_pred <- liftIO $ W4.notPred sym eqCond_pred
-  mtraceT <- withSatAssumption (PAS.fromPred eqCond_pred) $
-    getSomeGroundTrace scope bundle dom Nothing
-  mtraceF <- withSatAssumption (PAS.fromPred not_eqCond_pred) $
-    getSomeGroundTrace scope bundle dom Nothing
-  case (mtraceT, mtraceF) of
-    -- condition is not necessarily true or false
-    (Just traceT, Just traceF) -> do
-        let msg = conditionPrefix condK
-        withTracing @"message" msg $ do
-          emitTraceLabel @"eqcond" (PEE.someExpr sym eqCond_pred) (Some eqCond)
-          withTracing @"message" "With condition assumed" $
-            emitTrace @"trace_events" traceT
-          withTracing @"message" "With negation assumed" $
-            emitTrace @"trace_events" traceF
-=======
   let msg = conditionPrefix condK
   (mtraceT, mtraceF) <- withTracing @"message" msg $ getTracesForPred scope bundle dom eqCond_pred
   case (mtraceT, mtraceF) of
     -- condition is not necessarily true or false
     (Just{}, Just{}) -> do
->>>>>>> 017393b2
         withAssumption eqCond_pred f
     -- condition is necessarily true, so we don't need to do anything
     (Just{}, Nothing) -> f
@@ -1264,8 +1198,6 @@
         emitTrace @"message" ("Branch is " ++ conditionAction condK ++ " infeasible")
         return gr0
 
-<<<<<<< HEAD
-=======
 getTracesForPred ::
   PS.SimScope sym arch v ->
   PS.SimBundle sym arch v ->
@@ -1287,7 +1219,6 @@
         return traceF
     return (mtraceT, mtraceF)
   
->>>>>>> 017393b2
 withConditionsAssumed ::
   PS.SimScope sym arch v ->
   PS.SimBundle sym arch v ->
