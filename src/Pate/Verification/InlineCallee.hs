--- conflicted
+++ resolved
@@ -24,14 +24,11 @@
 import           Data.Parameterized.Some ( Some(..) )
 import           Data.Parameterized.SymbolRepr ( knownSymbol )
 import           Data.Proxy ( Proxy(..) )
-<<<<<<< HEAD
 import qualified Data.Text as T
-=======
 import qualified Data.IntervalMap.Strict as IM
 import qualified Data.IntervalMap.Interval as IM
 import qualified Data.Set as Set
 import qualified Data.Traversable as T
->>>>>>> dc1939f6
 import           GHC.Stack ( HasCallStack )
 import           GHC.TypeLits ( type (<=) )
 import qualified System.IO as IO
