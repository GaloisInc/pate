{-|
Module           : Pate.CounterExample
Copyright        : (c) Galois, Inc 2020
Maintainer       : Daniel Matichuk <dmatichuk@galois.com>

Presenting counter-examples to failed equivalence checks
-}

{-# LANGUAGE AllowAmbiguousTypes #-}
{-# LANGUAGE DataKinds #-}
{-# LANGUAGE FlexibleContexts #-}
{-# LANGUAGE ConstraintKinds #-}
{-# LANGUAGE LambdaCase #-}
{-# LANGUAGE PolyKinds #-}
{-# LANGUAGE RankNTypes #-}
{-# LANGUAGE GADTs #-}
{-# LANGUAGE GeneralizedNewtypeDeriving #-}
{-# LANGUAGE ScopedTypeVariables #-}
{-# LANGUAGE StandaloneDeriving #-}
{-# LANGUAGE TypeApplications #-}
{-# LANGUAGE TypeFamilies #-}
{-# LANGUAGE TypeOperators #-}
{-# LANGUAGE QuantifiedConstraints #-}
{-# LANGUAGE UndecidableInstances #-}
{-# LANGUAGE PatternSynonyms #-}
{-# LANGUAGE MultiParamTypeClasses #-}
{-# LANGUAGE FlexibleInstances #-}
{-# LANGUAGE MultiWayIf #-}

-- must come after TypeFamilies, see also https://gitlab.haskell.org/ghc/ghc/issues/18006
{-# LANGUAGE NoMonoLocalBinds #-}

module Pate.Proof.Ground 
  ( getInequivalenceResult
  , getCondEquivalenceResult
  , getPathCondition
  , groundMacawValue
  , groundProofTransformer
  , groundProofExpr
  ) where

import           GHC.Stack ( HasCallStack )

import qualified Control.Monad.IO.Unlift as IO
import           Control.Monad.IO.Class ( liftIO )
import qualified Control.Monad.Reader as CMR

import           Data.Foldable
import           Data.Maybe (fromMaybe)
import           Data.Proxy ( Proxy(..) )
import           Numeric.Natural ( Natural )
import           Data.Functor.Const
import qualified Data.Sequence as Seq

import           Data.Parameterized.Some ( Some(..) )
import qualified Data.Parameterized.Context as Ctx
import           Data.Parameterized.Classes
import qualified Data.Parameterized.Map as MapF
import qualified Data.Parameterized.TraversableF as TF
import qualified Data.Parameterized.TraversableFC as TFC

import qualified Lang.Crucible.LLVM.MemModel as CLM
import qualified Lang.Crucible.Simulator as CS
import qualified Lang.Crucible.Types as CT
import qualified Lang.Crucible.Utils.MuxTree as C

import qualified Data.Macaw.Symbolic as MS
import qualified Data.Macaw.CFG as MM

import qualified What4.Interface as W4
import qualified What4.Partial as W4P
import qualified What4.Expr.Builder as W4B
import qualified What4.Expr.GroundEval as W4G

import qualified Pate.MemCell as PMC
import           Pate.Monad
import qualified Pate.SimulatorRegisters as PSR
import qualified Pate.Types as PT
import qualified Pate.Proof as PF
import qualified Pate.Proof.Instances as PFI
import qualified Pate.Memory.MemTrace as MT
import qualified Pate.SimState as PS
import qualified Pate.Arch as PA
import qualified Pate.ExprMappable as PEM
import           What4.ExprHelpers
import qualified What4.PathCondition as WPC

-- | Generate a structured counterexample for an equivalence
-- check from an SMT model.
-- Takes a symbolic 'PF.BlockSliceTransition' and grounds it according
-- to the model. Additionally, the given pre-domain and post-domains are
-- similarly grounded, so the counter-example contains which concrete locations
-- were assumed equivalent, and any concrete locations that are not equivalent
-- after the block slice transition.
getInequivalenceResult ::
  PT.InequivalenceReason ->
  -- | pre-domain
  PF.ProofExpr (PFI.ProofSym sym arch) PF.ProofDomainType ->
  -- | post-domain
  PF.ProofExpr (PFI.ProofSym sym arch) PF.ProofDomainType ->
  -- | the transition that was attempted to be proven equivalent
  -- in the given domains
  PF.BlockSliceTransition (PFI.ProofSym sym arch) ->
  -- | the record of what all was done to memory
  PT.PatchPairC (MT.MemTraceSeq sym (MM.ArchAddrWidth arch)) ->
  -- | the model representing the counterexample from the solver
  PT.SymGroundEvalFn sym ->
  EquivM sym arch (PFI.InequivalenceResult arch)
getInequivalenceResult defaultReason pre post slice memTraces fn = do
  groundPre <- groundProofExpr fn pre
  groundPost <- groundProofExpr fn post
  gslice <- groundSlice fn slice
  gmemTraces <- traverse (groundMemTrace fn) memTraces
  let reason = fromMaybe defaultReason (getInequivalenceReason groundPost (PF.slBlockPostState gslice))
  return $ PFI.InequivalenceResult gslice groundPre groundPost gmemTraces reason


data Bindings sym tp where
  Bindings :: MapF.MapF (W4.SymExpr sym) W4G.GroundValueWrapper -> Bindings sym tp

instance OrdF (W4.SymExpr sym) => Semigroup (Bindings sym tp) where
  (Bindings m1) <> (Bindings m2) = Bindings $ MapF.mergeWithKey (\_ left _ -> Just left) id id m1 m2

instance OrdF (W4.SymExpr sym) => Monoid (Bindings sym tp) where
  mempty = Bindings MapF.empty

singleBinding ::
  W4.SymExpr sym tp ->
  PT.SymGroundEvalFn sym ->
  EquivM sym arch (Bindings sym tp)
singleBinding e fn = do
  grnd <- execGroundFn fn e
  return $ Bindings $ MapF.singleton e (W4G.GVW grnd)

getCondEquivalenceResult ::
  forall sym arch.
  W4.Pred sym ->
  -- | the model representing the counterexample from the solver
  PT.SymGroundEvalFn sym ->
  EquivM sym arch (PFI.CondEquivalenceResult sym arch)
getCondEquivalenceResult eqCond fn = withValid $ do
  cache <- W4B.newIdxCache
  let
    acc :: forall tp1 tp2. W4.SymExpr sym tp1 -> Bindings sym tp2 -> EquivM sym arch (Bindings sym tp2)
    acc e binds = do
      Bindings binds' <- go e
      return $ binds <> (Bindings binds')

    go :: W4.SymExpr sym tp -> EquivM sym arch (Bindings sym tp)
    go e = W4B.idxCacheEval cache e $ case e of
      W4B.BoundVarExpr _ -> case W4.exprType e of
        W4.BaseArrayRepr _ _ -> return mempty
        _ -> singleBinding e fn
      W4B.AppExpr a0 -> case W4B.appExprApp a0 of
        W4B.SelectArray _ _ idx -> do
          binds' <- singleBinding e fn
          binds'' <- TFC.foldrMFC acc mempty idx
          return $ binds' <> binds''
        app -> TFC.foldrMFC acc mempty app
      W4B.NonceAppExpr a0 -> TFC.foldrMFC acc mempty (W4B.nonceExprApp a0)
      _ -> return mempty
  Bindings binds <- go eqCond
  return $ PFI.CondEquivalenceResult { PFI.condEqExample = binds, PFI.condEqPred = eqCond }

getGenPathCondition ::
  forall sym f.
  W4.IsExprBuilder sym =>
  PEM.ExprMappable sym f =>
  sym ->
  PT.SymGroundEvalFn sym ->
  f ->
  IO (W4.Pred sym)
getGenPathCondition sym (PT.SymGroundEvalFn fn) e = do
  let
    f :: forall tp'. W4.SymExpr sym tp' -> W4.Pred sym -> IO (W4.Pred sym)
    f e' cond = do
      cond' <- WPC.getPathCondition sym fn e'
      W4.andPred sym cond cond'
  
  PEM.foldExpr sym f e (W4.truePred sym)

-- | Compute a domain that represents the path condition for
-- values which disagree in the given counter-example
getPathCondition ::
  forall sym arch.
  PS.SimBundle sym arch ->
  PF.BlockSliceState (PFI.ProofSym sym arch) ->
  PFI.SymDomain sym arch ->
  PT.SymGroundEvalFn sym ->
  EquivM sym arch (PT.PatchPairC (W4.Pred sym))
getPathCondition bundle slice dom fn = withSym $ \sym -> do
  groundDom <- groundProofExpr fn dom
  let
    getRegPath reg regOp paths = do
      case PFI.regInDomain groundDom reg of
        True -> do
          paths' <- liftIO $ mapM (getGenPathCondition sym fn) (PF.slRegOpValues regOp)
          liftIO $ PT.zipMPatchPairC paths paths' (W4.andPred sym)
        _ -> return paths    

    getMemPath :: forall bin. PS.SimOutput sym arch bin -> EquivM sym arch (Const (W4.Pred sym) bin)
    getMemPath st = do
      let mem = MT.memArr $ PS.simOutMem st
      Const <$> (liftIO $ getGenPathCondition sym fn mem)

  let truePair = PT.PatchPairC (W4.truePred sym) (W4.truePred sym)
  regPath <- PF.foldrMBlockStateLocs getRegPath (\_ _ -> return) truePair slice
  
  memPath <- PT.toPatchPairC <$> TF.traverseF getMemPath (PS.simOut bundle)
  liftIO $ PT.zipMPatchPairC regPath memPath (W4.andPred sym)


groundProofTransformer ::
  PA.ValidArch arch =>
  PT.ValidSym sym =>
  PT.SymGroundEvalFn sym ->
  PF.ProofTransformer (EquivM_ sym arch) (PFI.ProofSym sym arch) (PFI.ProofGround arch)
groundProofTransformer fn = PF.ProofTransformer
  { PF.prfPredTrans = execGroundFn fn
  , PF.prfMemCellTrans = groundMemCell fn
  , PF.prfBVTrans = \(PFI.SymBV bv) -> groundBV fn bv
  , PF.prfExitTrans = \e ->
      PFI.GroundBlockExit <$> (groundBlockEndCase fn e) <*> (groundReturnPtr fn e)
  , PF.prfValueTrans = groundMacawValue fn
  , PF.prfContextTrans = \_ -> return ()
  , PF.prfCounterExampleTrans = return
  , PF.prfConditionTrans = \_ -> return ()
  , PF.prfConstraint = \a -> a
  }

groundSlice ::
  PT.SymGroundEvalFn sym ->
  PF.BlockSliceTransition (PFI.ProofSym sym arch) ->
  EquivM sym arch (PF.BlockSliceTransition (PFI.ProofGround arch))
groundSlice fn = PF.transformBlockSlice (groundProofTransformer fn)


groundProofExpr ::
  PT.SymGroundEvalFn sym ->
  PF.ProofExpr (PFI.ProofSym sym arch) tp ->
  EquivM sym arch (PF.ProofExpr (PFI.ProofGround arch) tp)
groundProofExpr fn = PF.transformProofExpr (groundProofTransformer fn)

groundMemTrace :: forall sym arch.
  PT.SymGroundEvalFn sym ->
  MT.MemTraceSeq sym (MM.ArchAddrWidth arch) ->
  EquivM sym arch (PFI.GroundMemTrace arch)
groundMemTrace fn = go where
  go :: MT.MemTraceSeq sym (MM.ArchAddrWidth arch) -> EquivM sym arch (PFI.GroundMemTrace arch)
  go ops = fold <$> traverse groundMemOp ops

  groundMemOp (MT.MemOp addr dir cond sz val endianness) = do
    happened <- groundCondition cond
    if not happened then pure Seq.empty else do
      gaddr <- groundLLVMPointer fn addr
      gval <- groundLLVMPointer fn val
      pure . Seq.singleton $ PFI.GroundMemOp
        gaddr dir
        sz gval endianness

  groundMemOp (MT.MergeOps cond opsTrue opsFalse) = do
    gcond <- execGroundFn fn cond
    go $ if gcond then opsTrue else opsFalse

  groundCondition :: MT.MemOpCondition sym -> EquivM sym arch Bool
  groundCondition MT.Unconditional = pure True
  groundCondition (MT.Conditional cond) = execGroundFn fn cond

isMemOpValid ::
  PA.ValidArch arch =>
  PFI.GroundDomain arch ->
  MapF.Pair (PFI.GroundMemCell arch) (PF.BlockSliceMemOp (PFI.ProofGround arch)) -> Bool
isMemOpValid dom (MapF.Pair cell mop) =
  (not (PFI.cellInDomain dom cell)) || (not (PF.slMemOpCond mop)) || PF.slMemOpEquiv mop

isRegValid ::
  PA.ValidArch arch =>
  PFI.GroundDomain arch ->
  MapF.Pair (MM.ArchReg arch) (PF.BlockSliceRegOp (PFI.ProofGround arch)) -> Bool
isRegValid dom (MapF.Pair r rop) =
  (not (PFI.regInDomain dom r)) || PF.slRegOpEquiv rop

getInequivalenceReason ::
  PA.ValidArch arch =>
  PFI.GroundDomain arch ->
  PF.BlockSliceState (PFI.ProofGround arch) ->
  Maybe PT.InequivalenceReason
getInequivalenceReason dom st =
  if | not $ all (isMemOpValid dom) (MapF.toList $ PF.slMemState st) -> Just PT.InequivalentMemory
     | not $ all (isRegValid dom) (MapF.toList $ MM.regStateMap $ PF.slRegState st) -> Just PT.InequivalentRegisters
     | otherwise -> Nothing


groundMuxTree ::
  PT.SymGroundEvalFn sym ->
  C.MuxTree sym a ->
  EquivM sym arch a
groundMuxTree fn mt =
  withSym $ \sym ->
  IO.withRunInIO $ \runInIO -> do
    C.collapseMuxTree sym (\p a b -> do
                              p' <- runInIO (execGroundFn fn p)
                              return $ if p' then a else b) mt
groundBlockEndCase ::
  forall sym arch.
  PT.SymGroundEvalFn sym ->
  CS.RegValue sym (MS.MacawBlockEndType arch) ->
  EquivM sym arch MS.MacawBlockEndCase
groundBlockEndCase fn blkend = withSym $ \sym -> do
  blkend_tree <- liftIO $ MS.blockEndCase (Proxy @arch) sym blkend
  groundMuxTree fn blkend_tree

groundBV ::
  HasCallStack =>
  PT.SymGroundEvalFn sym ->
  CLM.LLVMPtr sym w ->
  EquivM sym arch (PFI.GroundBV w)
groundBV fn (CLM.LLVMPointer reg off) = withSym $ \sym -> do
  W4.BaseBVRepr w <- return $ W4.exprType off
  iReg <- liftIO $ W4.natToInteger sym reg
  greg <- execGroundFn fn iReg
  goff <- execGroundFn fn off
  regionTags <- getPointerTags fn iReg
  offTags <- getPointerTags fn off
  let integerToNat :: Integer -> Natural
      integerToNat i
        | i >= 0 = fromIntegral i
        | otherwise = fromIntegral (negate i)
  let gbv = PFI.mkGroundBV w (regionTags <> offTags) (integerToNat greg) goff
  return gbv

<<<<<<< HEAD
groundLLVMPointer :: forall sym arch w.
=======
-- | Classify whether or not the given expression depends
-- on undefined pointers in the given model
getPointerTags ::
  forall sym arch tp.
  PT.SymGroundEvalFn sym ->
  W4.SymExpr sym tp ->
  EquivM sym arch MT.UndefPtrOpTags
getPointerTags fn e_outer = withValid $ withSym $ \sym -> do
  classify <- CMR.asks (MT.undefPtrClassify . envUndefPointerOps)
  cache <- W4B.newIdxCache
  let
    go :: forall tp'. W4.SymExpr sym tp' -> EquivM sym arch MT.UndefPtrOpTags
    go e = fmap getConst $ W4B.idxCacheEval cache e $ case e of
      W4B.BoundVarExpr _ -> Const <$> (liftIO $ MT.classifyExpr classify e)
      W4B.AppExpr a0 -> case W4B.appExprApp a0 of
        W4B.BaseIte _ _ cond eT eF -> fmap Const $ do
          cond_tags <- go cond
          branch_tags <- execGroundFn fn cond >>= \case
            True -> go eT
            False -> go eF
          return $ cond_tags <> branch_tags
        app -> TFC.foldrMFC acc mempty app
      W4B.NonceAppExpr a0 -> TFC.foldrMFC acc mempty (W4B.nonceExprApp a0)
      _ -> return mempty

    acc :: forall tp1 tp2. W4.SymExpr sym tp1 -> Const (MT.UndefPtrOpTags) tp2 -> EquivM sym arch (Const (MT.UndefPtrOpTags) tp2)
    acc e (Const tags) = do
      tags' <- go e
      return $ Const $ tags <> tags'

    resolveEq :: forall tp'.
      W4.SymExpr sym tp' ->
      W4.SymExpr sym tp' ->
      EquivM sym arch (Maybe Bool)
    resolveEq e1 e2 =
      Just <$> (execGroundFn fn =<< (liftIO $ W4.isEq sym e1 e2))

  go =<< resolveConcreteLookups sym resolveEq e_outer

groundLLVMPointer :: forall sym arch.
>>>>>>> b304bc36
  HasCallStack =>
  PT.SymGroundEvalFn sym ->
  CLM.LLVMPtr sym w ->
  EquivM sym arch (PFI.GroundLLVMPointer w)
groundLLVMPointer fn ptr = PFI.groundBVAsPointer <$> groundBV fn ptr


isStackCell ::
  PMC.MemCell sym arch w ->
  EquivM sym arch (W4.Pred sym)
isStackCell cell = withSym $ \sym -> do
  stackRegion <- CMR.asks envStackRegion
  let CLM.LLVMPointer region _ = PMC.cellPtr cell
  liftIO $ W4.natEq sym region stackRegion

groundMemCell :: forall sym arch w.
  PT.SymGroundEvalFn sym ->
  PMC.MemCell sym arch w ->
  EquivM sym arch (PFI.GroundMemCell arch w)
groundMemCell fn cell = do
  gptr <- groundLLVMPointer fn $ PMC.cellPtr cell
  isStack <- isStackCell cell
  gIsStack <- execGroundFn fn isStack
  return $ PFI.GroundMemCell gptr (PMC.cellWidth cell) gIsStack

groundMacawValue ::
  PT.SymGroundEvalFn sym ->
  PSR.MacawRegEntry sym tp ->
  EquivM sym arch (PFI.GroundMacawValue tp)
groundMacawValue fn e
  | CLM.LLVMPointerRepr _ <- PSR.macawRegRepr e
  , ptr <- PSR.macawRegValue e = do
    PFI.GroundMacawValue <$> groundBV fn ptr
  | CT.BoolRepr <- PSR.macawRegRepr e
  , val <- PSR.macawRegValue e = PFI.GroundMacawValue <$>  execGroundFn fn val
  | CT.StructRepr Ctx.Empty <- PSR.macawRegRepr e = PFI.GroundMacawValue <$> return ()
  | otherwise = throwHere $ PT.UnsupportedRegisterType (Some $ PSR.macawRegRepr e)

groundReturnPtr ::
  forall sym arch.
  HasCallStack =>
  PT.SymGroundEvalFn sym ->
  CS.RegValue sym (MS.MacawBlockEndType arch) ->
  EquivM sym arch (Maybe (PFI.GroundLLVMPointer (MM.ArchAddrWidth arch)))
groundReturnPtr fn blkend = case MS.blockEndReturn (Proxy @arch) blkend of
  W4P.PE p e -> execGroundFn fn p >>= \case
    True -> Just <$> groundLLVMPointer fn e
    False -> return Nothing
  W4P.Unassigned -> return Nothing<|MERGE_RESOLUTION|>--- conflicted
+++ resolved
@@ -329,9 +329,6 @@
   let gbv = PFI.mkGroundBV w (regionTags <> offTags) (integerToNat greg) goff
   return gbv
 
-<<<<<<< HEAD
-groundLLVMPointer :: forall sym arch w.
-=======
 -- | Classify whether or not the given expression depends
 -- on undefined pointers in the given model
 getPointerTags ::
@@ -372,7 +369,6 @@
   go =<< resolveConcreteLookups sym resolveEq e_outer
 
 groundLLVMPointer :: forall sym arch.
->>>>>>> b304bc36
   HasCallStack =>
   PT.SymGroundEvalFn sym ->
   CLM.LLVMPtr sym w ->
