--- conflicted
+++ resolved
@@ -53,11 +53,8 @@
 import qualified Pate.Binary as PB
 import qualified Pate.Config as PC
 import qualified Pate.Equivalence as PEq
-<<<<<<< HEAD
 import qualified Pate.Event as PE
-=======
 import qualified Pate.Hints as PH
->>>>>>> 7187024f
 import qualified Pate.Memory.MemTrace as MT
 import           Pate.Monad
 import qualified Pate.SimState as PSS
@@ -332,12 +329,8 @@
     Just segOff -> (invalid, segOff : entries)
 
 runDiscovery ::
-<<<<<<< HEAD
+  forall arch .
   PA.ValidArch arch =>
-=======
-  forall arch .
-  ValidArch arch =>
->>>>>>> 7187024f
   PB.LoadedELF arch ->
   PH.VerificationHints ->
   CME.ExceptT (EquivalenceError arch) IO ([Word64], MM.MemSegmentOff (MC.ArchAddrWidth arch), ParsedFunctionMap arch)
