{-# LANGUAGE AllowAmbiguousTypes #-}
{-# LANGUAGE ConstraintKinds #-}
{-# LANGUAGE DataKinds #-}
{-# LANGUAGE FlexibleContexts #-}
{-# LANGUAGE FlexibleInstances #-}
{-# LANGUAGE GADTs #-}
{-# LANGUAGE GeneralizedNewtypeDeriving #-}
{-# LANGUAGE LambdaCase #-}
{-# LANGUAGE MultiParamTypeClasses #-}
{-# LANGUAGE MultiWayIf #-}
{-# LANGUAGE PatternSynonyms #-}
{-# LANGUAGE PolyKinds #-}
{-# LANGUAGE QuantifiedConstraints #-}
{-# LANGUAGE RankNTypes #-}
{-# LANGUAGE ScopedTypeVariables #-}
{-# LANGUAGE StandaloneDeriving #-}
{-# LANGUAGE TypeApplications #-}
{-# LANGUAGE TypeFamilies #-}
{-# LANGUAGE TypeOperators #-}
{-# LANGUAGE UndecidableInstances #-}

-- must come after TypeFamilies, see also https://gitlab.haskell.org/ghc/ghc/issues/18006
{-# LANGUAGE NoMonoLocalBinds #-}

module Pate.Verification
  ( verifyPairs
  ) where

import qualified Control.Concurrent.Async as CCA
import qualified Control.Concurrent.MVar as MVar
import           Control.Lens ( (&), (.~) )
import           Control.Monad ( void, unless )
import qualified Control.Monad.Except as CME
import           Control.Monad.IO.Class ( liftIO )
import qualified Control.Monad.IO.Unlift as IO
import qualified Control.Monad.Reader as CMR
import qualified Control.Monad.Trans as CMT
import qualified Data.Foldable as F
import qualified Data.IntervalMap as IM
import qualified Data.Map as M
import           Data.Maybe ( catMaybes )
import qualified Data.Parameterized.Map as MapF
import qualified Data.Parameterized.Nonce as N
import           Data.Parameterized.Some ( Some(..) )
import qualified Data.Parameterized.TraversableF as TF
import           Data.Proxy ( Proxy(..) )
import qualified Data.Set as S
import qualified Data.Text as T
import qualified Data.Time as TM
import qualified Data.Traversable as DT
import           GHC.Stack ( HasCallStack )
import qualified Lumberjack as LJ
import           Prelude hiding ( fail )
import qualified What4.Expr.Builder as W4B
import qualified What4.Interface as W4
import qualified What4.SatResult as W4R

import qualified Data.Macaw.CFG as MM
import qualified Data.Macaw.Symbolic as MS
<<<<<<< HEAD


import qualified Data.Parameterized.Context as Ctx
import qualified Data.Parameterized.Nonce as N
import           Data.Parameterized.Some ( Some(..) )
import qualified Data.Parameterized.TraversableF as TF
import qualified Data.Parameterized.TraversableFC as TFC
import qualified Data.Parameterized.Map as MapF

=======
>>>>>>> 05986690
import qualified Lang.Crucible.Backend.Simple as CB
import qualified Lang.Crucible.CFG.Core as CC
import qualified Lang.Crucible.FunctionHandle as CFH
import qualified Lang.Crucible.LLVM.MemModel as CLM

import qualified Pate.Address as PA
import qualified Pate.Arch as PA
import qualified Pate.Binary as PBi
import qualified Pate.Block as PB
import qualified Pate.Config as PC
import qualified Pate.Discovery as PD
import           Pate.Equivalence as PEq
import qualified Pate.Equivalence.Error as PEE
import qualified Pate.Equivalence.MemPred as PEM
import qualified Pate.Equivalence.StatePred as PES
import qualified Pate.Equivalence.Statistics as PESt
import qualified Pate.Event as PE
import qualified Pate.ExprMappable as PEM
import qualified Pate.Hints as PH
import qualified Pate.Loader.ELF as PLE
import qualified Pate.Memory.MemTrace as MT
import           Pate.Monad
import qualified Pate.Monad.Context as PMC
import qualified Pate.Monad.Environment as PME
import qualified Pate.Parallel as Par
import qualified Pate.PatchPair as PPa
import qualified Pate.Proof as PF
import           Pate.Proof.Ground as PFG
import qualified Pate.Proof.Instances as PFI
import qualified Pate.Proof.Operations as PFO
import           Pate.SimState
import qualified Pate.Solver as PS
import           Pate.Types
import qualified Pate.Verification.Domain as PVD
import qualified Pate.Verification.ExternalCall as PVE
import qualified Pate.Verification.Simplify as PVSi
import qualified Pate.Verification.SymbolicExecution as PVSy
import qualified Pate.Verification.Validity as PVV
import           What4.ExprHelpers

-- | Return the list of entry points in the parsed function map
parsedFunctionEntries :: PMC.ParsedFunctionMap arch -> [MM.ArchSegmentOff arch]
parsedFunctionEntries = concatMap M.keys . IM.elems

-- | Run code discovery using macaw
--
-- We run discovery in parallel, since we need to run it two to four times.
--
-- If we have hints for a binary (original or patched), we run discovery twice:
-- with and without hints. We then compare the two and report any discrepancies
-- that indicate that the hints could be wrong.
--
-- We report any errors in the hints:
--
-- * Hints that point to non-code data (bad)
--
-- * Hints not appearing in our discovery (good)
--
-- We use the hinted results (if any)
runDiscovery
  :: (PA.ValidArch arch)
  => LJ.LogAction IO (PE.Event arch)
  -> PH.Hinted (PLE.LoadedELF arch)
  -> PH.Hinted (PLE.LoadedELF arch)
  -> CME.ExceptT (PEE.EquivalenceError arch) IO (MM.ArchSegmentOff arch, PMC.ParsedFunctionMap arch, MM.ArchSegmentOff arch, PMC.ParsedFunctionMap arch)
runDiscovery logAction elf elf' = do
  (oMain, oPfm) <- discoverCheckingHints PBi.OriginalRepr elf
  (pMain, pPfm) <- discoverCheckingHints PBi.PatchedRepr elf'


  liftIO $ LJ.writeLog logAction (PE.LoadedBinaries (PH.hinted elf, oPfm) (PH.hinted elf', pPfm))
  return (oMain, oPfm, pMain, pPfm)
  where
    discoverAsync e h = liftIO (CCA.async (CME.runExceptT (PD.runDiscovery e h)))
    discoverCheckingHints repr e = do
      unhintedAnalysis <- discoverAsync (PH.hinted e) mempty
      if | PH.hints e == mempty -> do
             (_, oMainUnhinted, oPfmUnhinted) <- CME.liftEither =<< liftIO (CCA.wait unhintedAnalysis)
             return (oMainUnhinted, oPfmUnhinted)
         | otherwise -> do
             hintedAnalysis <- discoverAsync (PH.hinted e) (PH.hints e)
             (_, _oMainUnhinted, oPfmUnhinted) <- CME.liftEither =<< liftIO (CCA.wait unhintedAnalysis)
             (hintErrors, oMainHinted, oPfmHinted) <- CME.liftEither =<< liftIO (CCA.wait hintedAnalysis)

             unless (null hintErrors) $ do
               let invalidSet = S.fromList hintErrors
               let invalidEntries = [ (name, addr)
                                    | (name, addr) <- PH.functionEntries (PH.hints e)
                                    , S.member addr invalidSet
                                    ]
               liftIO $ LJ.writeLog logAction (PE.FunctionEntryInvalidHints repr invalidEntries)

             let unhintedDiscoveredAddresses = S.fromList (parsedFunctionEntries oPfmUnhinted)
             let hintedDiscoveredAddresses = S.fromList (parsedFunctionEntries oPfmHinted)
             let newAddrs = hintedDiscoveredAddresses `S.difference` unhintedDiscoveredAddresses
             unless (S.null newAddrs) $ do
               liftIO $ LJ.writeLog logAction (PE.FunctionsDiscoveredFromHints repr (F.toList newAddrs))

             return (oMainHinted, oPfmHinted)


-- | Verify equality of the given binaries.
verifyPairs ::
  forall arch.
  PA.ValidArch arch =>
  PA.SomeValidArch arch ->
  LJ.LogAction IO (PE.Event arch) ->
  PH.Hinted (PLE.LoadedELF arch) ->
  PH.Hinted (PLE.LoadedELF arch) ->
  BlockMapping arch ->
  PC.VerificationConfig ->
  [PPa.BlockPair arch] ->
  CME.ExceptT (PEE.EquivalenceError arch) IO PEq.EquivalenceStatus
verifyPairs validArch@(PA.SomeValidArch _ _ hdr) logAction elf elf' blockMap vcfg pPairs = do
  startTime <- liftIO TM.getCurrentTime
  Some gen <- liftIO N.newIONonceGenerator
  vals <- case MS.genArchVals (Proxy @MT.MemTraceK) (Proxy @arch) of
    Nothing -> CME.throwError $ PEE.equivalenceError PEE.UnsupportedArchitecture
    Just vs -> pure vs
  ha <- liftIO CFH.newHandleAllocator

  (oMain, oPfm, pMain, pPfm) <- runDiscovery logAction elf elf'

  sym <- liftIO $ CB.newSimpleBackend W4B.FloatRealRepr gen
  adapter <- liftIO $ PS.solverAdapter sym (PC.cfgSolver vcfg)

  eval <- CMT.lift (MS.withArchEval vals sym pure)
  model <- CMT.lift (MT.mkMemTraceVar @arch ha)
  bvar <- CMT.lift (CC.freshGlobalVar ha (T.pack "block_end") W4.knownRepr)
  undefops <- liftIO $ MT.mkUndefinedPtrOps sym

  -- PC values are assumed to be absolute
  pcRegion <- liftIO $ W4.natLit sym 0

  -- we arbitrarily assign disjoint regions for each area of memory
  stackRegion <- liftIO $ W4.natLit sym 1
  globalRegion <- liftIO $ W4.natLit sym 2

  startedAt <- liftIO TM.getCurrentTime
  topNonce <- liftIO $ (PF.ProofNonce <$> N.freshNonce gen)

  -- NOTE: This is using the global nonce generator because it gets sunk down
  -- into contexts where the scope type parameter is quantified out in ways that
  -- are not practical to recover without major refactoring.  This is just as
  -- safe but makes things significantly easier.
  symNonce <- liftIO (N.freshNonce N.globalNonceGenerator)
  prfCache <- liftIO $ freshBlockCache
  ePairCache <- liftIO $ freshBlockCache
  statsVar <- liftIO $ MVar.newMVar mempty
  let
    exts = MT.macawTraceExtensions eval model (trivialGlobalMap @_ @arch) undefops

    oCtx = PMC.BinaryContext
      { PMC.binary = PLE.loadedBinary (PH.hinted elf)
      , PMC.parsedFunctionMap = oPfm
      , PMC.binEntry = oMain
      , PMC.hints = PH.hints elf
      }
    rCtx = PMC.BinaryContext
      { PMC.binary = PLE.loadedBinary (PH.hinted elf')
      , PMC.parsedFunctionMap = pPfm
      , PMC.binEntry = pMain
      , PMC.hints = PH.hints elf'
      }
    ctxt = PMC.EquivalenceContext
      { PMC.handles = ha
      , PMC.originalCtx = oCtx
      , PMC.rewrittenCtx = rCtx
      , PMC.stackRegion = stackRegion
      , PMC.globalRegion = globalRegion
      , PMC._currentFunc = error "No function under analysis at startup"
      }
    env = EquivEnv
      { envWhichBinary = Nothing
      , envValidArch = validArch
      , envCtx = ctxt
      , envArchVals = vals
      , envUndefinedPtrOps = undefops
      , envExtensions = exts
      , envPCRegion = pcRegion
      , envMemTraceVar = model
      , envBlockEndVar = bvar
      , envBlockMapping = buildBlockMap pPairs blockMap
      , envLogger = logAction
      , envConfig = vcfg
      , envBaseEquiv = stateEquivalence hdr sym stackRegion
      , envFailureMode = PME.ThrowOnAnyFailure
      , envGoalTriples = [] -- populated in runVerificationLoop
      , envValidSym = PS.Sym symNonce sym adapter
      , envStartTime = startedAt
      , envCurrentFrame = mempty
      , envNonceGenerator = gen
      , envParentNonce = Some topNonce
<<<<<<< HEAD
=======
      , envUndefPointerOps = undefops
      , envParentBlocks = mempty
      , envProofCache = prfCache
      , envExitPairsCache = ePairCache
      , envStatistics = statsVar
>>>>>>> 05986690
      }

  liftIO $ do
    (result, stats) <- runVerificationLoop env pPairs
    endTime <- TM.getCurrentTime
    let duration = TM.diffUTCTime endTime startTime
    IO.liftIO $ LJ.writeLog logAction (PE.AnalysisEnd stats duration)
    return $ result

---------------------------------------------
-- Top-level loop

-- | Verify equivalence of the given function pairs.
--
-- The set of "goal" triples (pre-domain, block, and post-domain) is defined by the 'envGoalTriples' field of the underlying
-- 'EquivEnv'. This is initially populated by the given list of function pairs (i.e. function
-- we explicitly want to check the equivalence of), as well as the main entry points for
-- each program (given that 'cfgPairMain' is set on the 'DiscoveryConfig' of the given 'EquivEnv').
--
-- Each "triple" represents an equivalence pre-domain (exact equivalence on the entire machine state,
-- by default, for all the given pairs), a pair of functions,
-- and a post-domain (exact equivalence on global memory, by default).
--
-- Verification proceeds by taking some goal triple an attempting to verify its equivalence.
-- This occurs through a bottom-up analysis of all the intermediate blocks between the start of
-- the function and all possible exits. This traversal is defined by 'checkEquivalence', which
-- either returns normally on success or throws an error if equivalence cannot be proven.
--
-- After a check is completed, the open triple is removed from  and either added to the set
-- of "successful" proofs (i.e. 'stProvenTriples') or "failed" proofs ('stFailedTriples').
-- The next open triple is then popped from 'stOpenTriples' and checked, repeating until
-- no open triples are left.
--
-- Currently the set of open triples is unchanged during 'checkEquivalence':
-- emerging problems are internally solved by a recursive descent rather than this loop.
-- This traversal is therefore more complicated than strictly necessary, however it supports
-- the likely future requirement for equivalence checks to emit deferred equivalence
runVerificationLoop ::
  forall sym arch.
  EquivEnv sym arch ->
  -- | A list of block pairs to test for equivalence. They must be the start of a function.
  [PPa.BlockPair arch] ->
  IO (PEq.EquivalenceStatus, PESt.EquivalenceStatistics)
runVerificationLoop env pPairs = do
  result <- CME.runExceptT $ runEquivM env doVerify
  case result of
    Left err -> withValidEnv env $ error (show err)
    Right r -> return r

  where
    doVerify :: EquivM sym arch (PEq.EquivalenceStatus, PESt.EquivalenceStatistics)
    doVerify = do
      pPairs' <- ifConfig (not . PC.cfgPairMain) (return pPairs) $ do
        mainO <- CMR.asks $ PMC.binEntry . PMC.originalCtx . envCtx
        mainP <- CMR.asks $ PMC.binEntry . PMC.rewrittenCtx . envCtx
        blkO <- PD.mkConcreteBlock PB.BlockEntryInitFunction mainO
        blkP <- PD.mkConcreteBlock PB.BlockEntryInitFunction mainP
        let pPair = PPa.PatchPair blkO blkP
        return $ pPair : pPairs
      triples <- DT.forM pPairs' $ topLevelTriple
      result <- CMR.local (\env' -> env' { envGoalTriples = triples } ) $
        CME.foldM (\a b -> (<>) a <$> go b) mempty triples
      statVar <- CMR.asks envStatistics
      stats <- liftIO $ MVar.readMVar statVar
      return (result, stats)

    go ::
      PF.EquivTriple sym arch -> EquivM sym arch PEq.EquivalenceStatus
    go triple = do
      result <- manifestError $ checkEquivalence triple
      emitResult result
      normResult <- return $ case result of
        Right PEq.Equivalent -> PESt.EquivalenceStatistics 1 1 0
        Left _ -> PESt.EquivalenceStatistics 1 0 1
        Right _ -> PESt.EquivalenceStatistics 1 0 0
      statVar <- CMR.asks envStatistics
      liftIO $ MVar.modifyMVar_ statVar (\st -> return (normResult <> st))
      case result of
        Right r -> return r
        Left err -> return (Errored (show err))

emitPreamble :: PPa.BlockPair arch -> EquivM sym arch ()
emitPreamble pPair = emitEvent (\_ -> PE.AnalysisStart pPair)

emitResult :: Either (PEE.EquivalenceError arch) a -> EquivM sym arch ()
emitResult (Left err) = emitEvent (\_ -> PE.ErrorRaised err)
emitResult (Right _) = return ()

-- | Verify that the given triple: that a pair of blocks yield equivalent
-- states on the post-domain, assuming equality on the pre-domain.
-- Returns 'True' if the pairs are proven equivalent, and 'False' if
-- the generated proof contains an inequivalence counterexample.
checkEquivalence ::
  HasCallStack =>
  PF.EquivTriple sym arch ->
  EquivM sym arch PEq.EquivalenceStatus
checkEquivalence triple = startTimer $ withSym $ \sym -> do
  withValid @() $ liftIO $ W4B.startCaching sym
  eqRel <- CMR.asks envBaseEquiv
  stackRegion <- CMR.asks (PMC.stackRegion . PME.envCtx)
  -- first try proving equivalence by assuming that exact equality
  -- is the only condition we are propagating backwards, so we
  -- don't do any work to try to intelligently narrow this down

  -- TODO: it's unclear how fine-grained to make this, or if it's even
  -- a good idea, but it makes the tests finish in about 1/3 the time
  let doProof = do
        (genPrecond, proof) <- provePostcondition pPair postcondSpec
        proof_final <- PFO.joinLazyProof proof
        return $ (genPrecond, proof_final)

  (genPrecondSpec, proof) <- ifConfig PC.cfgComputeEquivalenceFrames doProof $ do
    (spec, proof) <- doProof
    -- if the previous attempt fails, fall back to intelligent precondition
    -- propagation
    -- FIXME: this should fail early, rather than waiting for the entire proof result
    case PFO.proofResult (PF.unNonceProof proof) of
      PF.VerificationSuccess -> return (spec, proof)
      _ -> 
        CMR.local (\env -> env { envConfig = (envConfig env){PC.cfgComputeEquivalenceFrames = True} }) $
          doProof

  void $ withSimSpec triple $ \stO stP tripleBody -> do
    let
      inO = SimInput stO (PPa.pOriginal pPair)
      inP = SimInput stP (PPa.pPatched pPair)
      precond = PF.eqPreDomain tripleBody
    (_, genPrecond) <- liftIO $ bindSpec sym stO stP genPrecondSpec
    preImpliesGen <- liftIO $ impliesPrecondition sym stackRegion inO inP eqRel precond genPrecond
    -- prove that the generated precondition is implied by the given precondition
    goalTimeout <- CMR.asks (PC.cfgGoalTimeout . envConfig)
    isPredTrue' goalTimeout preImpliesGen >>= \case
      True -> return ()
      False -> throwHere PEE.ImpossibleEquivalence

    -- prove any generated side conditions
    -- FIXME: this is largely redundant currently, since we aren't propagating these backwards
    -- this fails since the concrete assertions about memory can't be proven at this level
    --isPredTrue asms >>= \case
    -- True -> return ()
    --  False -> throwHere UnsatisfiableAssumptions
  vsym <- CMR.asks envValidSym
  blocks <- PD.getBlocks pPair
  ifConfig (not . PC.cfgEmitProofs) (return ()) $ do
    emitEvent (PE.ProvenGoal blocks (PFI.SomeProofSym vsym proof))
  case PFO.proofResult (PF.unNonceProof proof) of
    PF.VerificationSuccess -> return PEq.Equivalent
    PF.VerificationFail (_, cond) -> case W4.asConstantPred (PFI.condEqPred cond) of
      Just False -> return PEq.Inequivalent
      _ -> return PEq.ConditionallyEquivalent
    _ -> return PEq.Inequivalent
  where
    -- TODO: this breaks the model somewhat, since we're relying on these not containing
    -- the bound terms
    pPair = PF.eqPair $ specBody triple
    postcondSpec = PF.eqPostDomain $ specBody triple
  
--------------------------------------------------------
-- Simulation



-- | Simulate the given block pair, or retrieve a cached result from a previous
-- simulation. Execute the given function in a context where the given 'SimBundle'
-- is valid (i.e. its bound variables are marked free and its preconditions are assumed).
withSimBundle ::
  (HasCallStack, PEM.ExprMappable sym f) =>
  PPa.BlockPair arch ->
  (SimBundle sym arch -> EquivM sym arch f) ->
  EquivM sym arch (SimSpec sym arch f)
withSimBundle pPair f = withEmptyAssumptionFrame $ withSym $ \sym -> do
  withFreshVars $ \stO stP -> do
    let
      simInO_ = SimInput stO (PPa.pOriginal pPair)
      simInP_ = SimInput stP (PPa.pPatched pPair)

    withAssumptionFrame' (PVV.validInitState (Just pPair) stO stP) $ do
      traceBlockPair pPair "Simulating original blocks"
      (asmO, simOutO_) <- PVSy.simulate simInO_
      traceBlockPair pPair "Simulating patched blocks"
      (asmP, simOutP_) <- PVSy.simulate simInP_
      traceBlockPair pPair "Finished simulating blocks"
      (_, simOutO') <- withAssumptionFrame (PVV.validConcreteReads simOutO_) $ return simOutO_
      (_, simOutP') <- withAssumptionFrame (PVV.validConcreteReads simOutP_) $ return simOutP_

      (asm,r) <- withAssumption (liftIO $ allPreds sym [asmO, asmP]) $ do
        let bundle = SimBundle (PPa.PatchPair simInO_ simInP_) (PPa.PatchPair simOutO' simOutP')
        bundle' <- applyCurrentFrame bundle
        f bundle'
      return (frameAssume asm, r)

trivialGlobalMap :: MS.GlobalMap sym (MT.MemTrace arch) w
trivialGlobalMap _ _ reg off = pure (CLM.LLVMPointer reg off)

--------------------------------------------------------
-- Proving equivalence

-- | Update 'envCurrentFunc' if the given pair 
withPair :: PPa.BlockPair arch -> EquivM sym arch a -> EquivM sym arch a
withPair pPair f = do
  env <- CMR.ask
  let env' = env { envParentBlocks = pPair:envParentBlocks env }
  case PB.concreteBlockEntry $ PPa.pOriginal pPair of
    PB.BlockEntryInitFunction -> CMR.local (\_ -> env' & PME.envCtxL . PMC.currentFunc .~ pPair) f
    _ -> CMR.local (\_ -> env') f

provePostcondition ::
  HasCallStack =>
  PPa.BlockPair arch ->
  StatePredSpec sym arch ->
  EquivM sym arch (StatePredSpec sym arch, PFO.LazyProof sym arch PF.ProofBlockSliceType)
provePostcondition pPair postcondSpec = do
  traceBlockPair pPair "Entering provePostcondition"
  emitPreamble pPair
  catchSimBundle pPair postcondSpec $ \bundle ->
    provePostcondition' bundle postcondSpec

catchSimBundle ::
  forall sym arch ret.
  (HasCallStack, ret ~ (StatePredSpec sym arch, PFO.LazyProof sym arch PF.ProofBlockSliceType)) =>
  PPa.BlockPair arch ->
  StatePredSpec sym arch ->
  (SimBundle sym arch -> EquivM sym arch (PES.StatePred sym arch, PFO.LazyProof sym arch PF.ProofBlockSliceType)  ) ->
  EquivM sym arch ret
catchSimBundle pPair postcondSpec f = do
  pblks <- CMR.asks envParentBlocks
  cached <- concat <$> lookupBlockCache envProofCache pPair
  firstCached cached >>= \case
    Just r -> return r
    Nothing -> withPair pPair $ do
      traceBlockPair pPair ("catchSimBundle parent blocks: " ++ show pblks)
      (precondSpec, prf) <- case elem pPair pblks of
        True -> do
          traceBlockPair pPair "Loop detected"
          errorResult
        False -> (manifestError $ withSimBundle pPair $ f) >>= \case
          Left err -> do
            traceBlockPair pPair ("Caught error: " ++ show err)
            errorResult
          Right r -> return $ unzipProof r
      let triple = fmap (\precond -> PF.EquivTripleBody pPair precond postcondSpec) precondSpec
      future <- PFO.asFutureNonceApp prf
      modifyBlockCache envProofCache pPair (++) [(triple, future)]
      return $ (precondSpec, prf)
  where
    firstCached (x:xs) = getCached x >>= \case
      Just r -> return $ Just r
      Nothing -> firstCached xs
    firstCached [] = return Nothing
    
    getCached ::
      (PF.EquivTriple sym arch, Par.Future (PFI.ProofSymNonceApp sym arch PF.ProofBlockSliceType)) ->
      EquivM sym arch (Maybe ret)
    getCached (triple, futureProof) = do
      traceBlockPair pPair "Checking for cached result"
      impliesPostcond (PF.eqPostDomain $ specBody triple) postcondSpec >>= \case
        True -> do
          traceBlockPair pPair "Cache hit"
          prf' <- PFO.wrapFutureNonceApp futureProof
          return $ Just (fmap PF.eqPreDomain triple, prf')
        False -> do
          traceBlockPair pPair "Cache miss"
          return Nothing

    errorResult :: EquivM sym arch ret
    errorResult = fmap unzipProof $ withSym $ \sym -> withFreshVars $ \stO stP -> do
      let
        simInO_ = SimInput stO (PPa.pOriginal pPair)
        simInP_ = SimInput stP (PPa.pPatched pPair)
      traceBlockPair pPair "Caught an error, so making a trivial block slice"
      PA.SomeValidArch _ externalDomain _ <- CMR.asks envValidArch
      r <- trivialBlockSlice False externalDomain (PPa.PatchPair simInO_ simInP_) postcondSpec
      return $ (W4.truePred sym, r)

impliesPostcond ::
  StatePredSpec sym arch ->
  StatePredSpec sym arch ->
  EquivM sym arch Bool
impliesPostcond stPredAsm stPredConcl = withSym $ \sym -> do
  heuristicTimeout <- CMR.asks (PC.cfgHeuristicTimeout . envConfig)
  fmap specBody $ withFreshVars $ \stO stP -> do
    p <- liftIO $ impliesPostcondPred sym (PPa.PatchPair stO stP) stPredAsm stPredConcl
    b <- isPredTrue' heuristicTimeout p
    return $ (W4.truePred sym, b)

data BranchCase sym arch =
  BranchCase
    { -- | predicate that asserts equality on the pre-state, derived
      -- from the 'branchPreStPred' but stored here to avoid re-computing it
      branchPrePred :: W4.Pred sym
      -- | the structured pre-domain for this branch
    , branchPreDomain :: PES.StatePred sym arch
      -- | target for the function call
    , branchBlocks :: PPa.BlockPair arch
      -- | the deferred proof that the pre-domain is sufficient to establish
      -- the target post-domain
    , branchProofTriple :: PFO.LazyProof sym arch PF.ProofTripleType
    }

unzipProof ::
  SimSpec sym arch (f, PFO.LazyProof sym arch tp) ->
  (SimSpec sym arch f, PFO.LazyProof sym arch tp)
unzipProof spec = (fmap fst spec, snd $ specBody spec)

-- | Emits a skipped equivalence proof for a block slice that assumes
-- the post-domain is equivalent if the pre-domain is exactly equivalent.
-- Currently this is used to model syscalls, since we don't have a more precise
-- semantics to decide the conditions under which they are equivalent.
trivialBlockSlice ::
  forall sym arch callk .
  Bool  ->
  PVE.ExternalDomain callk arch ->
  PPa.PatchPair (SimInput sym arch) ->
  StatePredSpec sym arch ->
  EquivM sym arch (PES.StatePred sym arch, PFO.LazyProof sym arch PF.ProofBlockSliceType)
trivialBlockSlice isSkipped (PVE.ExternalDomain externalDomain) in_ postcondSpec = withSym $ \sym -> do
  blkEnd <- liftIO $ MS.initBlockEnd (Proxy @arch) sym
  transition <- PFO.noTransition in_ blkEnd
  preUniv <- externalDomain sym
  prf <- PFO.lazyProofEvent_ pPair $ do
    triple <- PFO.lazyProofEvent_ pPair $ do
      preDomain <- fmap PFO.asLazyProof $ PFO.proofNonceExpr $
         PF.appDomain <$> PFO.statePredToDomain (TF.fmapF simInState in_) preUniv
      postDomain <- PFO.asLazyProof <$> PFO.statePredToPostDomain postcondSpec
      status <- PFO.lazyProofApp $ case isSkipped of
        True -> PF.ProofStatus PF.VerificationSkipped
        False -> PF.ProofStatus PF.Unverified
      return $ PF.ProofTriple pPair preDomain postDomain status
    return $ PF.ProofBlockSlice triple [] Nothing Nothing transition
  return (preUniv, prf)
  where
    pPair :: PPa.BlockPair arch
    pPair = TF.fmapF simInBlock in_

-- | Prove that a postcondition holds for a function pair starting at
-- this address. The return result is the computed pre-domain, tupled with a lazy
-- proof result that, once evaluated, represents the proof tree that verifies
-- the given block slices are equivalent.
provePostcondition' ::
  forall sym arch.
  HasCallStack =>
  SimBundle sym arch ->
  StatePredSpec sym arch ->
  EquivM sym arch (PES.StatePred sym arch, PFO.LazyProof sym arch PF.ProofBlockSliceType)
provePostcondition' bundle postcondSpec = PFO.lazyProofEvent (simPair bundle) $ withSym $ \sym -> do
  traceBundle bundle "Entering provePostcondition"
  pairs <- PD.discoverPairs bundle
  traceBundle bundle (show (length pairs) ++ " pairs found!")
  -- find all possible exits and propagate the postcondition backwards from them
  funCallProofCases <- DT.forM (zip [0 :: Int ..] pairs) $ \(idx, PPa.PatchPair blktO blktP) ->  do
    traceBundle bundle ("Handling proof case " ++ show idx)
    withAssumption (PD.matchesBlockTarget bundle blktO blktP) $
      PFO.lazyProofEvent (simPair bundle) $ do
      let
        blkO = targetCall blktO
        blkP = targetCall blktP
        pPair = PPa.PatchPair blkO blkP
      traceBundle bundle ("  targetCall: " ++ show blkO)
      case (targetReturn blktO, targetReturn blktP) of
        (Just blkRetO, Just blkRetP) -> do
          traceBundle bundle ("  Return target " ++ show blkRetO)
          isSyscall <- case (PB.concreteBlockEntry blkO, PB.concreteBlockEntry blkP) of
            (PB.BlockEntryPostArch, PB.BlockEntryPostArch) -> return True
            (entryO, entryP) | entryO == entryP -> return False
            _ -> throwHere $ PEE.BlockExitMismatch
          traceBundle bundle ("  Is Syscall? " ++ show isSyscall)
          withNoFrameGuessing isSyscall $ do
            (contPre, contPrf) <- provePostcondition (PPa.PatchPair blkRetO blkRetP) postcondSpec
            traceBundle bundle "finished proving postcondition"
            (funCallPre, funCallSlicePrf) <- catchSimBundle pPair postcondSpec $ \bundleCall -> do
              -- equivalence condition for when this function returns
              case isSyscall of
                -- for arch exits (i.e. syscalls) we assume that equivalence will hold on
                -- any post domain if the pre-domain is exactly equal: i.e. any syscall is
                -- treated as an uninterpreted function that reads the entire machine state
                -- this can be relaxed with more information about the specific call
                True -> do
                  traceBundle bundle ("  Making a trivial block slice because this is a system call")
                  PA.SomeValidArch syscallDomain _ _ <- CMR.asks envValidArch
                  trivialBlockSlice True syscallDomain (simIn bundle) postcondSpec
                False -> do
                  traceBundle bundle "  Not a syscall, emitting preamble pair"
                  emitPreamble pPair
                  -- equivalence condition for calling this function
                  traceBundle bundle "  Recursively proving the postcondition of the call target"
                  provePostcondition' bundleCall contPre

            -- equivalence condition for the function entry
            traceBundle bundle "Proving local postcondition for call return"
            branchCase <- proveLocalPostcondition bundle funCallPre
            traceBundle bundle "Generating a ProofFunctionCall obligation"
            let
              md = PF.ProofFunctionCallMetadata { PF.prfFunctionCallMetadataAddress = PB.concreteAddress blkO
                                                }
              prf = PF.ProofFunctionCall
                      { PF.prfFunctionCallPre = branchProofTriple branchCase
                      , PF.prfFunctionCallBody = funCallSlicePrf
                      , PF.prfFunctionCallContinue = Just contPrf
                      , PF.prfFunctionCallMetadata = md
                      }
            return (branchCase, prf)

        (Nothing, Nothing) -> do
          traceBundle bundle "No return target identified"
          (contPre, contPrf) <- provePostcondition (PPa.PatchPair blkO blkP) postcondSpec
          branchCase <- proveLocalPostcondition bundle contPre
          let
            md = PF.ProofFunctionCallMetadata { PF.prfFunctionCallMetadataAddress = PB.concreteAddress blkO
                                              }
            prf = PF.ProofFunctionCall
                    { PF.prfFunctionCallPre = branchProofTriple branchCase
                    , PF.prfFunctionCallBody = contPrf
                    , PF.prfFunctionCallContinue = Nothing
                    , PF.prfFunctionCallMetadata = md
                    }
          return (branchCase, prf)
        _ -> do
          traceBundle bundle "BlockExitMismatch"
          throwHere $ PEE.BlockExitMismatch
  traceBundle bundle ("Finished proving obligations for all call targets (" ++ show (length funCallProofCases) ++ ")")
  -- if we have a "return" exit, prove that it satisfies the postcondition
  goalTimeout <- CMR.asks (PC.cfgGoalTimeout . envConfig)
  precondReturn <- withSatAssumption goalTimeout (matchingExits bundle MS.MacawBlockEndReturn) $ do
    traceBundle bundle "Attempting to prove local postconditions"
    proveLocalPostcondition bundle postcondSpec
  let
    -- for simplicitly, we drop the condition on the return case, and assume
    -- it is taken if all other cases are false, which is checked by 'checkCasesTotal'
    returnByDefault = case precondReturn of
      Just (_, br) -> branchPreDomain br
      Nothing -> PES.statePredFalse sym

  traceBundle bundle "Checking exits"
  -- an exit that was not classified
  isUnknown <- do
    isJump <- matchingExits bundle MS.MacawBlockEndJump
    isFail <- matchingExits bundle MS.MacawBlockEndFail
    isBranch <- matchingExits bundle MS.MacawBlockEndBranch
    liftIO $ anyPred sym [isJump, isFail, isBranch]
  traceBundle bundle "Checking unknown"
  precondUnknown <- withSatAssumption goalTimeout (return isUnknown) $ do
    blocks <- PD.getBlocks (simPair bundle)
    emitWarning blocks PEE.BlockEndClassificationFailure
    univDom <- PVD.universalDomainSpec
    withNoFrameGuessing True $ proveLocalPostcondition bundle univDom

  --funCallProofCases' <- mapM joinCase funCallProofCases
  let
    funCallCases = map (\(p, (br, _)) -> (p, br)) funCallProofCases
    funCallProofs = map (\(_, (br, prf)) -> (branchBlocks br, prf)) funCallProofCases
    allPreconds = catMaybes [precondReturn,precondUnknown] ++ funCallCases
  
  precond' <- F.foldrM (\(p, br) stPred -> liftIO $ PES.muxStatePred sym p (branchPreDomain br) stPred)  returnByDefault funCallCases

  precond <- withAssumption_ (liftIO $ anyPred sym (map fst allPreconds)) $
    PVSi.simplifySubPreds precond'

  traceBundle bundle "Computing proof triple and ensuring that cases are total"
  -- TODO: this needs to be reorganized to make the domain results actually lazy
  blockSlice <- PFO.simBundleToSlice bundle
  triple <- PFO.lazyProofEvent_ (simPair bundle) $ do
    preDomain <- PFO.asLazyProof <$> PFO.statePredToPreDomain bundle precond
    postDomain <- PFO.asLazyProof <$> PFO.statePredToPostDomain postcondSpec
    status <- checkCasesTotal bundle preDomain allPreconds
    return $ PF.ProofTriple (simPair bundle) preDomain postDomain status
  let
    prf = PF.ProofBlockSlice
            { PF.prfBlockSliceTriple = triple
            , PF.prfBlockSliceCalls = funCallProofs
            , PF.prfBlockSliceReturn = fmap (branchProofTriple . snd) precondReturn
            , PF.prfBlockSliceUnknownExit = fmap (branchProofTriple . snd) precondUnknown
            , PF.prfBlockSliceTrans = blockSlice
            }
  return (precond, prf)

withNoFrameGuessing ::
  Bool -> EquivM_ sym arch f -> EquivM_ sym arch f
withNoFrameGuessing True f =
  CMR.local (\env -> env { envConfig = (envConfig env){PC.cfgComputeEquivalenceFrames = False} }) f
withNoFrameGuessing False f = f


matchingExits ::
  forall sym arch.
  SimBundle sym arch ->
  MS.MacawBlockEndCase ->
  EquivM sym arch (W4.Pred sym)
matchingExits bundle ecase = withSym $ \sym -> do
  case1 <- liftIO $ MS.isBlockEndCase (Proxy @arch) sym (simOutBlockEnd $ simOutO bundle) ecase
  case2 <- liftIO $ MS.isBlockEndCase (Proxy @arch) sym (simOutBlockEnd $ simOutP bundle) ecase
  liftIO $ W4.andPred sym case1 case2  


-- | Prove a local postcondition (i.e. it must hold when the slice exits) for a pair of slices
proveLocalPostcondition ::
  HasCallStack =>
  SimBundle sym arch ->
  StatePredSpec sym arch ->
  EquivM sym arch (BranchCase sym arch)
proveLocalPostcondition bundle postcondSpec = withSym $ \sym -> do
  traceBundle bundle "proveLocalPostcondition"
  eqRel <- CMR.asks envBaseEquiv
  undef <- CMR.asks envUndefinedPtrOps
  let simOutStateO = simOutState $ simOutO bundle
      simOutStateP = simOutState $ simOutP bundle
      memTraces = toPatchPairC . TF.fmapF (\ss -> Const (MT.memSeq (simMem ss))) $ PatchPair simOutStateO simOutStateP
  (asm, postcond) <- liftIO $ bindSpec sym simOutStateO simOutStateP postcondSpec
  (_, postcondPred) <- liftIO $ getPostcondition sym undef bundle eqRel postcond

  traceBundle bundle "guessing equivalence domain"
  eqInputs <- withAssumption_ (return asm) $ do
    PVD.guessEquivalenceDomain bundle postcondPred postcond
  traceBundle bundle ("Equivalence domain has: " ++ show (M.keys (PES.predRegs eqInputs)))
  
  -- TODO: avoid re-computing this
  blockSlice <- PFO.simBundleToSlice bundle
  let sliceState = PF.slBlockPostState blockSlice
       
  stackRegion <- CMR.asks (PMC.stackRegion . PME.envCtx)
  eqInputsPred <- liftIO $ getPrecondition sym stackRegion bundle eqRel eqInputs

  notChecks <- liftIO $ W4.notPred sym postcondPred
  blocks <- PD.getBlocks $ simPair bundle

  traceBundle bundle ("Postcondition Predicate:\n" ++ show (W4.printSymExpr postcondPred))

  goalTimeout <- CMR.asks (PC.cfgGoalTimeout . envConfig)
  triple <- PFO.lazyProofEvent_ (simPair bundle) $ do
    preDomain <- PFO.asLazyProof <$> PFO.statePredToPreDomain bundle eqInputs
    postDomain <- PFO.asLazyProof <$> PFO.statePredToPostDomain postcondSpec
    result <- PFO.forkProofEvent_ (simPair bundle) $ do
        traceBundle bundle "Starting forked thread in proveLocalPostcondition"
        status <- withAssumption_ (liftIO $ allPreds sym [eqInputsPred, asm]) $ startTimer $ do
          traceBundle bundle "Starting first SAT check"
          r <- checkSatisfiableWithModel goalTimeout "check" notChecks $ \satRes -> do
            case satRes of
              W4R.Unsat _ -> do
                traceBundle bundle "Unsat"
                emitEvent (PE.CheckedEquivalence blocks PE.Equivalent)
                return PF.VerificationSuccess
              W4R.Unknown -> do
                traceBundle bundle "Unknown"
                emitEvent (PE.CheckedEquivalence blocks PE.Inconclusive)
                return PF.Unverified
              W4R.Sat fn -> do
                traceBundle bundle "Sat"
                preDomain' <- PF.unNonceProof <$> PFO.joinLazyProof preDomain
                postDomain' <- PF.unNonceProof <$> PFO.joinLazyProof postDomain
<<<<<<< HEAD
                ir <- PFG.getInequivalenceResult InvalidPostState preDomain' postDomain' blockSlice memTraces fn
=======
                ir <- PFG.getInequivalenceResult PEE.InvalidPostState preDomain' postDomain' blockSlice fn
                traceBundle bundle "Got inequivalence result"
>>>>>>> 05986690
                emitEvent (PE.CheckedEquivalence blocks (PE.Inequivalent ir))
                return $ PF.VerificationFail ir
          traceBundle bundle "Finished SAT check"
          case r of
            Right r' -> return r'
            Left exn -> do
              traceBundle bundle ("Solver exception: " ++ show exn)
              -- FIXME: Have a more detailed marker, possibly an explanation as to why it is unverified
              return $ PF.Unverified
        let noCond = fmap (\ir -> (ir, PFI.CondEquivalenceResult MapF.empty (W4.falsePred sym))) status
        status' <- case status of
          PF.VerificationFail _ -> do
            traceBundle bundle "The verification failed"
            withAssumptionFrame_ (PVD.equateInitialStates bundle) $ do
              notGoal <- applyCurrentFrame notChecks
              goal <- applyCurrentFrame postcondPred

              traceBundle bundle "Checking goal satisfiability"
              withAssumption_ (return asm) $ do
                isPredSat goalTimeout goal >>= \case
                  True -> do
                    traceBundle bundle "Minimizing condition"
                    postDomain' <- PF.unNonceProof <$> PFO.joinLazyProof postDomain
                    traceBundle bundle "  computeEqCondition"
                    cond <- computeEqCondition bundle sliceState postDomain' notGoal
                    traceBundle bundle "  weakenEqCondition"
                    cond' <- weakenEqCondition bundle cond sliceState postDomain' goal
                    traceBundle bundle "  checkAndMinimizeEqCondition"
                    cond'' <- checkAndMinimizeEqCondition cond' goal
                    traceBundle bundle "Checking for conditional equivalence"
                    er <- checkSatisfiableWithModel goalTimeout "check" notGoal $ \satRes ->
                      case satRes of
                        W4R.Sat fn -> do
                          preUniv <- PVD.universalDomain
                          preUnivDomain <- PF.unNonceProof <$> PFO.statePredToPreDomain bundle preUniv
<<<<<<< HEAD
                          ir <- PFG.getInequivalenceResult InvalidPostState preUnivDomain postDomain' blockSlice memTraces fn
=======
                          traceBundle bundle "proveLocalPostcondition->getInequivalenceResult"
                          ir <- PFG.getInequivalenceResult PEE.InvalidPostState preUnivDomain postDomain' blockSlice fn
                          traceBundle bundle "proveLocalPostcondition->getEquivalenceResult"
>>>>>>> 05986690
                          cr <- PFG.getCondEquivalenceResult cond'' fn
                          traceBundle bundle ("conditionalEquivalenceResult: " ++ show (W4.printSymExpr (PFI.condEqPred cr)))
                          return $ PF.VerificationFail (ir, cr)
                        W4R.Unsat _ -> return $ noCond
                        W4R.Unknown -> return $ noCond
                    case er of
                      Right r -> return r
                      Left exn -> do
                        traceBundle bundle ("Solver failure: " ++ show exn)
                        return noCond
                  False -> return $ noCond
          _ -> return $ noCond
        traceBundle bundle "Generating a status node"
        return $ PF.ProofStatus status'
    return $ PF.ProofTriple (simPair bundle) preDomain postDomain result
  return $ BranchCase eqInputsPred eqInputs (simPair bundle) triple

computeEqConditionGas :: Int
computeEqConditionGas = 20

-- | Incrementally build an equivalence condition by negating path conditions which
-- induce inequality on the block slices.
-- For each counter example to equivalence, the negated corresponding path condition is assumed,
-- and then the equivalence check is re-attempted.
--
-- This process terminates when the resulting set of assumptions is sufficient to prove
-- equivalence. Termination is guaranteed, because eventually all possible paths through
-- the given slice will be considered.
-- If no equivalence condition is found, then the resulting path condition from this function will be
-- the negation of all possible path conditions, and therefore inconsistent (i.e. representing
-- the degenerate case that @false@ implies equivalence).
--
-- Notes:
--
-- - The 'W4.Pred' input is the postcondition that, if true, would make the original and patched programs equivalent
--
-- - When we get to this function, we know that the equivalence condition does not hold
--
-- - It looks like, at the beginning of this function, the assumptions in scope are:
--
--   1. The assumptions from 'bindSpec'
--   2. The assumptions generated by 'equateInitialStates'
--
-- - This function attempts to find the conditions that can be assumed to make the postcondition satisfiable
--
-- - It does this by repeatedly:
--
--   1. Asking whether or not the goal is satisfiable
--   2. If it is, using the resulting model to construct a blocking clause (via the 'getPathCondition' function)
--   3. Assuming the negation of that clause
--
-- - The computed path condition is the conjunction of the negations of the
--   blocking clauses (i.e., saying that if we don't take any of the problematic
--   paths, then the goal equivalence state is reached)
--
-- NOTE: The "gas" parameter prevents us from getting stuck in an infinite loop,
-- but if it does cut us off, we are likely to not be able to identify a
-- conditional equivalence condition (and will flag it as an unconditional
-- failure)
computeEqCondition ::
  forall sym arch.
  SimBundle sym arch ->
  -- | block slice post-state
  PF.BlockSliceState (PFI.ProofSym sym arch) ->
  -- | equivalence post-domain
  PFI.SymDomain sym arch ->
  -- | goal equivalence predicate
  W4.Pred sym ->
  EquivM sym arch (W4.Pred sym)
computeEqCondition bundle sliceState postDomain notChecks = withSym $ \sym -> do
  cond <- go (W4.truePred sym) computeEqConditionGas
  PVSi.simplifyPred cond
  where
    go :: W4.Pred sym -> Int -> EquivM sym arch (W4.Pred sym)
    go pathCond 0 = return pathCond
    go pathCond gas = withSym $ \sym -> do
      -- can we satisfy equivalence, assuming that none of the given path conditions are taken?  
      goalTimeout <- CMR.asks (PC.cfgGoalTimeout . envConfig)
      eresult <- checkSatisfiableWithModel goalTimeout "check" notChecks $ \satRes -> case satRes of
          W4R.Unsat _ -> return Nothing
          -- this is safe, because the resulting condition is still checked later
          W4R.Unknown -> return Nothing
          -- counter-example, compute another path condition and continue
          W4R.Sat fn -> Just <$> do
            pathCond' <- PFG.getPathCondition bundle sliceState postDomain fn
            p <- flattenCondPair pathCond'
            traceBundle bundle ("Computing a new path condition:\n" ++ show (W4.printSymExpr p))
            return p
      case either (const Nothing) id eresult of
        -- no result, returning the accumulated path conditions
        Nothing -> return pathCond
      -- indeterminate result, failure
        Just unequalPathCond -> do
          notThis <- liftIO $ W4.notPred sym unequalPathCond
          pathCond' <- liftIO $ W4.andPred sym notThis pathCond
          -- assume this path is not taken and continue
          withAssumption_ (return notThis) $
            go pathCond' (gas - 1)

-- | Weaken a given equality condition with alternative paths which also
-- induce equality.
--
-- Similar to computing a sufficient condition, this process necessarily terminates, as
-- eventually the given predicate will cover all possible paths through the slice.
weakenEqCondition ::
  forall sym arch.
  SimBundle sym arch ->
  -- | path conditions that (should) induce equivalence
  W4.Pred sym ->
  -- | block slice post-state
  PF.BlockSliceState (PFI.ProofSym sym arch) ->
  -- | equivalence post-domain
  PFI.SymDomain sym arch ->
  -- | goal equivalence predicate
  W4.Pred sym ->
  EquivM sym arch (W4.Pred sym)
weakenEqCondition bundle pathCond_outer sliceState postDomain goal = withSym $ \sym -> do
  notPathCond_outer <- liftIO $ W4.notPred sym pathCond_outer
  go notPathCond_outer pathCond_outer
  where
    go :: W4.Pred sym -> W4.Pred sym -> EquivM sym arch (W4.Pred sym)
    go notPathCond pathCond = withSym $ \sym -> do
      heuristicTimeout <- CMR.asks (PC.cfgHeuristicTimeout . envConfig)
      -- we use the heuristic timeout here because we're refining the equivalence condition
      -- and failure simply means we fail to refine it further

      result <- withAssumption_ (return notPathCond) $ do
        eres <- checkSatisfiableWithModel heuristicTimeout "check" goal $ \satRes -> case satRes of
          W4R.Unsat _ -> return Nothing
          W4R.Unknown -> return Nothing
          -- counter-example, compute another path condition and continue
          W4R.Sat fn -> Just <$> do
            pathCond' <- PFG.getPathCondition bundle sliceState postDomain fn
            flattenCondPair pathCond'
        return (either (const Nothing) id eres)
      case result of
        Nothing -> return pathCond
        Just unequalPathCond -> do
          isSufficient <- withAssumption_ (return unequalPathCond) $
            isPredTrue' heuristicTimeout goal
          pathCond' <- case isSufficient of
            True -> liftIO $ W4.orPred sym unequalPathCond pathCond
            False -> return pathCond
          notPathCond' <- liftIO $ W4.andPred sym notPathCond =<< W4.notPred sym unequalPathCond
          go notPathCond' pathCond'

flattenCondPair :: PPa.PatchPairC (W4.Pred sym) -> EquivM sym arch (W4.Pred sym)
flattenCondPair (PPa.PatchPairC p1 p2) = withSym $ \sym -> liftIO $ W4.andPred sym p1 p2

-- | Given a pair of path conditions, minimize the predicates and
-- verify that they imply equivalence of the block slice.
-- If no equivalence condition exists, then the given pair of path conditions is
-- inconsistent and the result of this function will simply be @false@.
--
-- The resulting predicate is simplified under the current set of assumptions.
checkAndMinimizeEqCondition ::
  forall sym arch.
  -- | path condition that is assumed to imply equivalence
  W4.Pred sym ->
  -- | goal equivalence predicate
  W4.Pred sym ->
  EquivM sym arch (W4.Pred sym)
checkAndMinimizeEqCondition cond goal = withValid $ withSym $ \sym -> do
  goalTimeout <- CMR.asks (PC.cfgGoalTimeout . envConfig)
  -- this check is not strictly necessary, as the incremental checks should guarantee it
  -- for the moment it's a sanity check on this process as well as the final simplifications
  result <- withSatAssumption goalTimeout (PVSi.simplifyPred_deep cond) $ do
    isPredTrue' goalTimeout goal
  case result of
    Just (p, True) -> return p
    _ -> return $ W4.falsePred sym

<<<<<<< HEAD
-- | Simplify a predicate by considering the
-- logical necessity of each atomic sub-predicate under the current set of assumptions.
-- Additionally, simplify array lookups across unrelated updates.
simplifyPred_deep ::
  forall sym arch.
  W4.Pred sym ->
  EquivM sym arch (W4.Pred sym)
simplifyPred_deep p = withSym $ \sym -> do
  heuristicTimeout <- CMR.asks (PC.cfgHeuristicTimeout . envConfig)
  cache <- W4B.newIdxCache
  let
    checkPred :: W4.Pred sym -> EquivM sym arch Bool
    checkPred p' = fmap getConst $ W4B.idxCacheEval cache p' $
      Const <$> isPredTrue' heuristicTimeout p'
  -- remove redundant atoms
  p1 <- minimalPredAtoms sym checkPred p
  -- resolve array lookups across unrelated updates
  p2 <- resolveConcreteLookups sym (\e1 e2 -> W4.asConstantPred <$> liftIO (W4.isEq sym e1 e2)) p1
  -- additional bitvector simplifications
  p3 <- liftIO $ simplifyBVOps sym p2
  -- drop any muxes across equality tests
  p4 <- liftIO $ expandMuxEquality sym p3
  -- remove redundant conjuncts
  p_final <- simplifyConjuncts sym checkPred p4
  -- TODO: redundant sanity check that simplification hasn't clobbered anything
  validSimpl <- liftIO $ W4.isEq sym p p_final
  isPredTrue' heuristicTimeout validSimpl >>= \case
    True -> return p_final
    False -> throwHere $ InconsistentSimplificationResult (CC.showF p) (CC.showF p_final)
  

--------------------------------------------------------
-- Propagating preconditions

-- | Guess a sufficient memory domain that will cause the
-- given postcondition to be satisfied on the given equivalence relations.
--
-- We consider each 'MemCell' present in both the given target post-domain (the given 'MemPred')
-- as well as the trace of memory operations from the 'SimBundle'. For each cell we try to prove
-- that the goal is independent of its initial value - that is, the goal predicate implies
-- the same predicate where the initial value of that cell has been assigned an arbitary value.
-- Each cell is either proven to be irrelevant, and therefore excluded from the guessed pre-domain, or failed
-- to be proven irrelevant, and therefore included.
--
-- This is an imprecise guess for multiple reasons:
-- (1) It does not attempt to determine the exact conditions under which the memory cells may be
-- irrelevant. We assume the branch condition of the cell, and try to prove its irrelevance.
-- If this proof fails, we include it in the domain under the same condition. More precise
-- conditions may allow us to refine this - i.e. a memory cell may be unconditionally read, but
-- only copied to relevant state under some condition.
--
-- (2) If this proof times out, we conservatively include the cell in the domain.

guessMemoryDomain ::
  forall sym arch.
  SimBundle sym arch ->
  -- | the target postcondition that we are trying to satisfy
  W4.Pred sym ->
  -- | the same goal expression, but with its 'patched' memory array rebound to the given
  -- 'MT.MemTraceImpl'
  (MT.MemTraceImpl sym (MM.ArchAddrWidth arch), W4.Pred sym) ->
  -- | the target memory domain used to generate the postcondition
  MemPred sym arch ->
  -- | filter for whether or not memory cells can possibly belong to
  -- the given domain
  (forall w. PMC.MemCell sym arch w -> EquivM sym arch (W4.Pred sym)) ->
  EquivM sym arch (MemPred sym arch)
guessMemoryDomain bundle goal (memP', goal') memPred cellFilter = withSym $ \sym -> do
  foots <- getFootprints bundle
  cells <- do
    localPred <- liftIO $ addFootPrintsToPred sym foots memPred
    mapMemPred localPred $ \cell p -> do
      isFiltered <- cellFilter cell
      pathCond <- liftIO $ W4.andPred sym p isFiltered
      simplifyPred pathCond

  -- we take the entire reads set of the block and then filter it according
  -- to the polarity of the postcondition predicate
  result <- mapMemPredPar cells $ \cell p -> maybeEqualAt bundle cell p >>= \case
    True -> ifConfig (not . PC.cfgComputeEquivalenceFrames) (Par.present $ return polarity) $ do
      -- clobber the "patched" memory at exactly this cell
      freshP <- liftIO $ MT.freshChunk sym (PMC.cellWidth cell)

      memP'' <- liftIO $ MT.writeByteChunk sym memP (PMC.cellPtr cell) freshP
      eqMemP <- liftIO $ W4.isEq sym (MT.memArr memP') (MT.memArr memP'')

      -- see if we can prove that the goal is independent of this clobbering
      asm <- liftIO $ allPreds sym [p, eqMemP, goal]
      check <- liftIO $ W4.impliesPred sym asm goal'
      heuristicTimeout <- CMR.asks (PC.cfgHeuristicTimeout . envConfig)
      result <- isPredTruePar' heuristicTimeout check
      Par.forFuture result $ \case
        True -> liftIO $ W4.baseTypeIte sym polarity (W4.falsePred sym) p
        False -> liftIO $ W4.baseTypeIte sym polarity p (W4.falsePred sym)
    False -> Par.present $ liftIO $ W4.notPred sym polarity
  Par.joinFuture (result :: Par.Future (MemPred sym arch))
  where
    polarity = memPredPolarity memPred
    memP = simInMem $ simInP bundle

-- | True if it is possible for the initial value of this cell to be equivalent,
-- but it is not necessarily the case that they are equivalent. under
-- the current set of assumptions.
maybeEqualAt ::
  SimBundle sym arch ->
  PMC.MemCell sym arch w ->
  W4.Pred sym ->
  EquivM sym arch Bool
maybeEqualAt bundle cell@(PMC.MemCell{}) cond = withSym $ \sym -> do
  undef <- CMR.asks envUndefinedPtrOps
  valO <- liftIO $ PMC.readMemCell sym undef memO cell
  valP <- liftIO $ PMC.readMemCell sym undef memP cell
  ptrsEq <- liftIO $ MT.llvmPtrEq sym valO valP

  goalTimeout <- CMR.asks (PC.cfgGoalTimeout . envConfig)
  withAssumption_ (return cond) $
    isPredSat goalTimeout ptrsEq
  where
    memO = simInMem $ simInO bundle
    memP = simInMem $ simInP bundle


-- | Under the current assumptions, attempt to collapse a predicate
-- into either trivially true or false
simplifyPred ::
  W4.Pred sym ->
  EquivM sym arch (W4.Pred sym)
simplifyPred p = withSym $ \sym -> do
  heuristicTimeout <- CMR.asks (PC.cfgHeuristicTimeout . envConfig)
  isPredSat heuristicTimeout p >>= \case
    True -> isPredTrue' heuristicTimeout p >>= \case
      True -> return $ W4.truePred sym
      False -> return p
    False -> return $ W4.falsePred sym


bindMemory ::
  -- | value to rebind
  MT.MemTraceImpl sym ptrW ->
  -- | new value
  MT.MemTraceImpl sym ptrW ->
  W4.SymExpr sym tp' ->
  EquivM sym arch (W4.SymExpr sym tp')  
bindMemory memVar memVal expr = withSym $ \sym -> do
  liftIO $ rebindExpr sym (Ctx.empty Ctx.:> VarBinding (MT.memArr memVar) (MT.memArr memVal)) expr

-- | Guess a sufficient domain that will cause the
-- given postcondition to be satisfied on the given equivalence relations.
-- This domain includes: the registers, the stack and the global (i.e. non-stack) memory.
--
-- Each register is guessed by attempting to prove that the goal is independent of
-- its initial value.
-- See 'guessMemoryDomain' for an explanation for how the memory domains are guessed.
--
-- This guess is an over-approximation of the state that must be equal in order to
-- prove the given goal. The risk of getting this wrong is incidentally including state
-- that is actually irrelevant, and later cannot be proven equal when used as the post-domain
-- in a preceeding block. In other words, we may assume a precondition that is too strong when
-- it must be later proven as postcondition.
--
-- Importantly, the output of this function is not trusted. Once the guess is made, it is later used to
-- assemble and prove the precise equivalence property that we are interested in. If this guess
-- is incorrect (i.e. we incorrectly exclude some memory location) then that proof will fail.
guessEquivalenceDomain ::
  forall sym arch.
  SimBundle sym arch ->
  W4.Pred sym ->
  StatePred sym arch ->
  EquivM sym arch (StatePred sym arch)
guessEquivalenceDomain bundle goal postcond = startTimer $ withSym $ \sym -> do
  ExprFilter isBoundInGoal <- getIsBoundFilter' goal
  eqRel <- CMR.asks envBaseEquiv
  result <- zipRegStatesPar (simRegs inStO) (simRegs inStP) $ \r vO vP -> do
      isInO <- liftFilterMacaw isBoundInGoal vO
      isInP <- liftFilterMacaw isBoundInGoal vP
      let
        include = Par.present $ return $ Just (Some r, W4.truePred sym)
        exclude = Par.present $ return Nothing
      case registerCase (PSR.macawRegRepr vO) r of
        -- we have concrete values for the pre-IP and the TOC (if arch-defined), so we don't need
        -- to include them in the pre-domain
        RegIP -> exclude
        RegTOC -> exclude
        -- this requires some more careful consideration. We don't want to include
        -- the stack pointer in computed domains, because this unreasonably
        -- restricts preceding blocks from having different numbers of stack allocations.
        -- However our equivalence relation is not strong enough to handle mismatches in
        -- values written to memory that happen to be stack addresses, if those
        -- addresses were computed with different stack bases.
        RegSP -> ifConfig PC.cfgComputeEquivalenceFrames exclude include
        _ | isInO || isInP ->
          ifConfig (not . PC.cfgComputeEquivalenceFrames) include $ do
            (isFreshValid, freshO) <- freshRegEntry (pPatched $ simPair bundle) r vO

            goal' <- bindMacawReg vO freshO goal
            goalIgnoresReg <- liftIO $ W4.impliesPred sym goal goal'

            heuristicTimeout <- CMR.asks (PC.cfgHeuristicTimeout . envConfig)
            withAssumption_ (return isFreshValid) $ do
              result <- isPredTruePar' heuristicTimeout goalIgnoresReg
              Par.forFuture result $ \case
                True -> return Nothing
                False -> return $ Just (Some r, W4.truePred sym)
        _ -> exclude
  regsDom <- (M.fromList . catMaybes) <$> Par.joinFuture @_ @Par.Future result
  stackRegion <- CMR.asks envStackRegion
  let
    isStackCell cell = do
      let CLM.LLVMPointer region _ = PMC.cellPtr cell
      liftIO $ W4.natEq sym region stackRegion
    isNotStackCell cell = do
      p <- isStackCell cell
      liftIO $ W4.notPred sym p

  eqRegsFrame <- equateRegisters regsDom bundle
   
  -- rewrite the state elements to explicitly equate registers we have assumed equivalent
  (_, bundle_regsEq) <- applyAssumptionFrame eqRegsFrame bundle
  (_, goal_regsEq) <- applyAssumptionFrame eqRegsFrame goal
  (_, postcond_regsEq) <- applyAssumptionFrame eqRegsFrame postcond
  
  memP' <- liftIO $ MT.initMemTrace sym (MM.addrWidthRepr (Proxy @(MM.ArchAddrWidth arch)))
  goal' <- bindMemory memP memP' goal_regsEq

  stackDom <- guessMemoryDomain bundle_regsEq goal_regsEq (memP', goal') (predStack postcond_regsEq) isStackCell
  let stackEq = liftIO $ memPredPre sym (memEqAtRegion sym stackRegion) inO inP (eqRelStack eqRel) stackDom
  memDom <- withAssumption_ stackEq $ do
    guessMemoryDomain bundle_regsEq goal_regsEq (memP', goal') (predMem postcond_regsEq) isNotStackCell

  blocks <- PD.getBlocks $ simPair bundle
  
  emitEvent (PE.ComputedPrecondition blocks)
  return $ StatePred
    { predRegs = regsDom
    , predStack = stackDom
    , predMem = memDom
    }
  where
    memP = simInMem $ simInP bundle
    inO = simInO bundle
    inP = simInP bundle
    inStO = simInState $ simInO bundle
    inStP = simInState $ simInP bundle

freshRegEntry ::
  KnownBinary bin =>
  ConcreteBlock arch bin ->
  MM.ArchReg arch tp ->
  PSR.MacawRegEntry sym tp ->
  EquivM sym arch (W4.Pred sym, PSR.MacawRegEntry sym tp)
freshRegEntry initBlk r entry = withSym $ \sym -> do
  fresh <- case PSR.macawRegRepr entry of
    CLM.LLVMPointerRepr w -> liftIO $ do
      ptr <- freshPtr sym w
      return $ PSR.MacawRegEntry (PSR.macawRegRepr entry) ptr
    CT.BoolRepr -> liftIO $ do
      b <- W4.freshConstant sym (WS.safeSymbol "freshBoolRegister") WT.BaseBoolRepr
      return $ PSR.MacawRegEntry (PSR.macawRegRepr entry) b
    CT.StructRepr Ctx.Empty -> return $ PSR.MacawRegEntry (PSR.macawRegRepr entry) Ctx.Empty
    repr -> throwHere $ UnsupportedRegisterType $ Some repr
  isValid <- validRegister (Just initBlk) fresh r
  isValid_pred <- liftIO $ getAssumedPred sym isValid
  return (isValid_pred, fresh)

getIsBoundFilter' ::
  W4.SymExpr sym tp ->
  EquivM sym arch (ExprFilter sym)
getIsBoundFilter' e = withValid $ liftIO $ getIsBoundFilter e

liftFilterMacaw ::
  (forall tp'. W4.SymExpr sym tp' -> IO Bool) ->
  PSR.MacawRegEntry sym tp -> EquivM sym arch Bool
liftFilterMacaw f entry = withSym $ \sym -> do
  case PSR.macawRegRepr entry of
    CLM.LLVMPointerRepr{} -> liftIO $ do
      let CLM.LLVMPointer reg off = PSR.macawRegValue entry
      iReg <- W4.natToInteger sym reg
      reg' <- f iReg
      off' <- f off
      return $ reg' || off'
    CT.BoolRepr -> liftIO $ f (PSR.macawRegValue entry)
    CT.StructRepr Ctx.Empty -> return False
    repr -> throwHere $ UnsupportedRegisterType (Some repr)


equateRegisters ::
  M.Map (Some (MM.ArchReg arch)) (W4.Pred sym) ->
  SimBundle sym arch ->
  EquivM sym arch (AssumptionFrame sym)
equateRegisters regRel bundle = withValid $ withSym $ \sym -> do
  fmap (mconcat) $ zipRegStates (simRegs inStO) (simRegs inStP) $ \r vO vP -> case registerCase (PSR.macawRegRepr vO) r of
    RegIP -> return mempty
    _ -> case M.lookup (Some r) regRel of
      Just cond | Just True <- W4.asConstantPred cond -> liftIO $ macawRegBinding sym vO vP
      _ -> return mempty
  where
    inStO = simInState $ simInO bundle
    inStP = simInState $ simInP bundle

equateInitialMemory :: SimBundle sym arch -> EquivM sym arch (AssumptionFrame sym)
equateInitialMemory bundle =
  return $ exprBinding (MT.memArr (simInMem $ simInO bundle)) (MT.memArr (simInMem $ simInP bundle))

equateInitialStates :: SimBundle sym arch -> EquivM sym arch (AssumptionFrame sym)
equateInitialStates bundle = do
  regDomain <- allRegistersDomain
  eqRegs <- equateRegisters regDomain bundle
  eqMem <- equateInitialMemory bundle
  return $ eqRegs <> eqMem

bindMacawReg ::
  -- | value to rebind
  PSR.MacawRegEntry sym tp ->
  -- | new value
  PSR.MacawRegEntry sym tp ->
  W4.SymExpr sym tp' ->
  EquivM sym arch (W4.SymExpr sym tp')
bindMacawReg var val expr = withValid $ withSym $ \sym -> do
  bind <- liftIO $ macawRegBinding sym var val
  liftIO $ rebindWithFrame sym bind expr


wLit :: (1 <= w) => W.W w -> EquivM sym arch (W4.SymBV sym w)
wLit w = withSymIO $ \sym -> W4.bvLit sym (W.rep w) (BVS.mkBV (W.rep w) (W.unW w))

functionSegOffs ::
  BlockPair arch ->
  EquivM sym arch (MM.ArchSegmentOff arch, MM.ArchSegmentOff arch)
functionSegOffs pPair = do
  PatchPair (PE.Blocks _ (pblkO:_)) (PE.Blocks _ (pblkP:_)) <- PD.getBlocks pPair
  return $ (MD.pblockAddr pblkO, MD.pblockAddr pblkP)

getCurrentTOCs :: PA.HasTOCReg arch => EquivM sym arch (W.W (MM.ArchAddrWidth arch), W.W (MM.ArchAddrWidth arch))
getCurrentTOCs = do
  (tocO, tocP) <- CMR.asks envTocs
  curFuncs <- CMR.asks envCurrentFunc
  (addrO, addrP) <- functionSegOffs curFuncs
  wO <- case TOC.lookupTOC tocO addrO of
    Just w -> return w
    Nothing -> throwHere $ MissingTOCEntry addrO
  wP <- case TOC.lookupTOC tocP addrP of
    Just w -> return w
    Nothing -> throwHere $ MissingTOCEntry addrP
  return $ (wO, wP)

--------------------------------------------------------
-- Initial state validity

validRegister ::
  forall bin sym arch tp.
  KnownBinary bin =>
  -- | if this register is an initial state, the corresponding
  -- starting block
  Maybe (ConcreteBlock arch bin) ->
  PSR.MacawRegEntry sym tp ->
  MM.ArchReg arch tp ->
  EquivM sym arch (AssumptionFrame sym)
validRegister mblockStart entry r = withSym $ \sym ->
  case registerCase (PSR.macawRegRepr entry) r of
    RegIP -> case mblockStart of
      Just blockStart -> do
        ptrO <- PD.concreteToLLVM blockStart
        liftIO $ macawRegBinding sym entry (PSR.ptrToEntry ptrO)
      Nothing -> return $ mempty
    RegSP -> do
      stackRegion <- CMR.asks envStackRegion
      let
        CLM.LLVMPointer region _ = PSR.macawRegValue entry
      iRegion <- liftIO $ W4.natToInteger sym region
      iStackRegion <- liftIO $ W4.natToInteger sym stackRegion
      return $ exprBinding iRegion iStackRegion
    RegBV -> liftIO $ do
      let
        CLM.LLVMPointer region _ = PSR.macawRegValue entry
      zero <- W4.intLit sym 0
      iRegion <- W4.natToInteger sym region
      return $ exprBinding iRegion zero
    RegTOC -> do
      globalRegion <- CMR.asks envGlobalRegion
      (tocO, tocP) <- getCurrentTOCs
      tocBV <- case W4.knownRepr :: WhichBinaryRepr bin of
        OriginalRepr -> wLit tocO
        PatchedRepr -> wLit tocP
      let targetToc = CLM.LLVMPointer globalRegion tocBV
      liftIO $ macawRegBinding sym entry (PSR.ptrToEntry targetToc)
    _ -> return $ mempty


validInitState ::
  Maybe (BlockPair arch) ->
  SimState sym arch Original ->
  SimState sym arch Patched ->
  EquivM sym arch (AssumptionFrame sym)
validInitState mpPair stO stP = do
  fmap mconcat $ zipRegStates (simRegs stO) (simRegs stP) $ \r vO vP -> do
    validO <- validRegister (fmap pOriginal mpPair) vO r
    validP <- validRegister (fmap pPatched mpPair) vP r
    return $ validO <> validP

-- | Reads from immutable data have known results.
-- We collect all the reads that occurred during the trace, and then
-- assert that those values are necessarily equivalent to the concrete
-- value from the binary
validConcreteReads ::
  forall bin sym arch.
  KnownBinary bin =>
  SimOutput sym arch bin ->
  EquivM sym arch (AssumptionFrame sym)
validConcreteReads stOut = withSym $ \sym -> do
  binCtx <- getBinCtx @bin
  let
    binmem = MBL.memoryImage $ binary binCtx

    go :: Seq.Seq (MT.MemOp sym (MM.ArchAddrWidth arch)) -> EquivM sym arch (AssumptionFrame sym)
    go mops = do
      flatops <- fmap F.toList $ liftIO $ MT.flatMemOps sym mops
      fmap mconcat $ mapM readConcrete flatops

    readConcrete ::
      MT.MemOp sym (MM.ArchAddrWidth arch) ->
      EquivM sym arch (AssumptionFrame sym)
    readConcrete (MT.MemOp (CLM.LLVMPointer reg off) dir _ sz val end _valid) = do
      case (W4.asNat reg, W4.asBV off, dir) of
        (Just 0, Just off', MT.Read) -> do
          let
            addr :: MM.MemAddr (MM.ArchAddrWidth arch) =
              MM.absoluteAddr (MM.memWord (fromIntegral (BVS.asUnsigned off')))
          W4.LeqProof <- return $ W4.leqMulPos (W4.knownNat @8) sz
          let bits = W4.natMultiply (W4.knownNat @8) sz
          case doStaticRead @arch binmem addr bits end of
            Just bv -> liftIO $ do
              let CLM.LLVMPointer _ bvval = val
              lit_val <- W4.bvLit sym bits bv
              -- FIXME: update when memory model has regions
              -- unclear what to assert about the region
              return $ exprBinding bvval lit_val
            Nothing -> return $ mempty
        _ -> return $ mempty
    readConcrete (MT.MergeOps _ seq1 seq2) = liftA2 (<>) (go seq1) (go seq2)
  go (MT.memSeq $ simOutMem $ stOut)

doStaticRead ::
  forall arch w .
  MM.Memory (MM.ArchAddrWidth arch) ->
  MM.MemAddr (MM.ArchAddrWidth arch) ->
  W4.NatRepr w ->
  MM.Endianness ->
  Maybe (BVS.BV w)
doStaticRead mem addr w end = case MM.asSegmentOff mem addr of
  Just segoff | MMP.isReadonly $ MM.segmentFlags $ MM.segoffSegment segoff ->
    fmap (BVS.mkBV w) $
    case (W4.intValue w, end) of
      (8, _) -> liftErr $ MM.readWord8 mem addr
      (16, MM.BigEndian) -> liftErr $ MM.readWord16be mem addr
      (16, MM.LittleEndian) -> liftErr $ MM.readWord16le mem addr
      (32, MM.BigEndian) -> liftErr $ MM.readWord32be mem addr
      (32, MM.LittleEndian) -> liftErr $ MM.readWord32le mem addr
      (64, MM.BigEndian) -> liftErr $ MM.readWord64be mem addr
      (64, MM.LittleEndian) -> liftErr $ MM.readWord64le mem addr
      _ -> Nothing
  _ -> Nothing
  where
    liftErr :: Integral a => Either e a -> Maybe Integer
    liftErr (Left _) = Nothing
    liftErr (Right a) = Just (fromIntegral a)

=======
>>>>>>> 05986690
--------------------------------------------------------
-- Toplevel preconditions and postconditions

-- | Default toplevel register post-domain: no registers are required to be
-- equivalent
topLevelPostRegisterDomain ::
  forall sym arch.
  EquivM sym arch (M.Map (Some (MM.ArchReg arch)) (W4.Pred sym))
topLevelPostRegisterDomain = return M.empty

-- | Default toplevel post-domain:
--   global (non-stack) memory
topLevelPostDomain ::
  HasCallStack =>
  EquivM sym arch (StatePredSpec sym arch)
topLevelPostDomain = withFreshVars $ \stO stP -> withSym $ \sym -> do
  regDomain <- topLevelPostRegisterDomain
  withAssumptionFrame (PVV.validInitState Nothing stO stP) $
    return $ PES.StatePred
      {
        PES.predRegs = regDomain
      , PES.predStack = PEM.memPredFalse sym
      , PES.predMem = PEM.memPredTrue sym
      }

-- | Top-level equivalence check:
--  predomain:
--   all registers, stack, and memory
--   IPs match given patchpair
-- postdomain:
--   global (non-stack) memory  
topLevelTriple ::
  HasCallStack =>
  PPa.BlockPair arch ->
  EquivM sym arch (PF.EquivTriple sym arch)
topLevelTriple pPair = withPair pPair $ withFreshVars $ \stO stP -> withSym $ \sym -> do
  regDomain <- PVD.allRegistersDomain
  postcond <- topLevelPostDomain
  let
    precond = PES.StatePred
      { PES.predRegs = regDomain
      , PES.predStack = PEM.memPredTrue sym
      , PES.predMem = PEM.memPredTrue sym
      }
  let triple = PF.EquivTripleBody pPair precond postcond
  asm_frame <- PVV.validInitState (Just pPair) stO stP
  asm <- liftIO $ getAssumedPred sym asm_frame
  return (asm, triple)

--------------------------------------------------------
-- Totality check - ensure that the verified exit pairs cover all possible
-- branches

-- | Ensure that the given predicates completely describe all possibilities.
-- We prove that, given that the computed equivalence relation holds on each branch,
-- any exit from this block slice will necessarily fall into one of the provided cases.
checkCasesTotal ::
  HasCallStack =>
  SimBundle sym arch ->
  PFO.LazyProof sym arch PF.ProofDomainType ->
  [(W4.Pred sym, BranchCase sym arch)] ->
  EquivM sym arch (PFO.LazyProof sym arch PF.ProofStatusType)
checkCasesTotal bundle preDomain cases = withSym $ \sym -> do
  blocks <- PD.getBlocks $ simPair bundle
  someCase <- do
    casePreds <- mapM getCase cases
    liftIO $ anyPred sym casePreds

  notCheck <- liftIO $ W4.notPred sym someCase
  goalTimeout <- CMR.asks (PC.cfgGoalTimeout . envConfig)
<<<<<<< HEAD
  PFO.forkProofEvent (simPair bundle) $ 
    checkSatisfiableWithModel goalTimeout "checkCasesTotal" notCheck $ \satRes -> do
    let
      emit r = emitEvent (PE.CheckedBranchCompleteness blocks r)
    status <- case satRes of
      W4R.Sat fn -> do
        -- TODO: avoid re-computing this
        blockSlice <- PFO.simBundleToSlice bundle
        preDomain' <- PF.unNonceProof <$> PFO.joinLazyProof preDomain
        -- TODO: a different counter-example type would be appropriate here, which explicitly
        -- doesn't consider the post-state. At this point we aren't interested in the target
        -- post-domain because we're just making sure that the given cases cover all possible exits,
        -- without considering the equivalence of the state at those exit points.
        noDomain <- PF.unNonceProof <$> PFO.emptyDomain
        let memTraces = toPatchPairC . TF.fmapF (\so -> Const (MT.memSeq (simOutMem so))) $ PatchPair (simOutO bundle) (simOutP bundle)

        ir <- PFG.getInequivalenceResult InvalidCallPair preDomain' noDomain blockSlice memTraces fn
        emit $ PE.BranchesIncomplete ir
        -- no conditional equivalence case
        return $ PF.VerificationFail (ir, PFI.CondEquivalenceResult MapF.empty (W4.falsePred sym))
      W4R.Unsat _ -> do
        emit PE.BranchesComplete
        return PF.VerificationSuccess
      W4R.Unknown -> do
        emit PE.InconclusiveBranches
        return PF.Unverified
=======
  PFO.forkProofEvent_ (simPair bundle) $ do
    estatus <- checkSatisfiableWithModel goalTimeout "checkCasesTotal" notCheck $ \satRes -> do
      let emit r = emitEvent (PE.CheckedBranchCompleteness blocks r)
      case satRes of
        W4R.Sat fn -> do
          -- TODO: avoid re-computing this
          blockSlice <- PFO.simBundleToSlice bundle
          preDomain' <- PF.unNonceProof <$> PFO.joinLazyProof preDomain
          -- TODO: a different counter-example type would be appropriate here, which explicitly
          -- doesn't consider the post-state. At this point we aren't interested in the target
          -- post-domain because we're just making sure that the given cases cover all possible exits,
          -- without considering the equivalence of the state at those exit points.
          noDomain <- PF.unNonceProof <$> PFO.emptyDomain

          ir <- PFG.getInequivalenceResult PEE.InvalidCallPair preDomain' noDomain blockSlice fn
          emit $ PE.BranchesIncomplete ir
          -- no conditional equivalence case
          return $ PF.VerificationFail (ir, PFI.CondEquivalenceResult MapF.empty (W4.falsePred sym))
        W4R.Unsat _ -> do
          emit PE.BranchesComplete
          return PF.VerificationSuccess
        W4R.Unknown -> do
          emit PE.InconclusiveBranches
          return PF.Unverified
    let status = either (const PF.Unverified) id estatus
>>>>>>> 05986690
    return $ PF.ProofStatus status
  where
    -- | a branch case is assuming the pre-domain predicate, that the branch condition holds
    getCase :: (W4.Pred sym, BranchCase sym arch) -> EquivM sym arch (W4.Pred sym)
    getCase (cond, br) = withSym $ \sym ->
      liftIO $ W4.impliesPred sym (branchPrePred br) cond

-- | Prefer existing entries
doAddAddr ::
  PA.ConcreteAddress arch ->
  Maybe (PA.ConcreteAddress arch) ->
  Maybe (PA.ConcreteAddress arch)
doAddAddr _ (Just addr) = Just addr
doAddAddr addr Nothing = Just addr

buildBlockMap ::
  [PPa.BlockPair arch] ->
  BlockMapping arch ->
  BlockMapping arch
buildBlockMap pairs bm = foldr go bm pairs
  where
    go :: PPa.BlockPair arch -> BlockMapping arch -> BlockMapping arch
    go (PPa.PatchPair orig patched) (BlockMapping m) =
      BlockMapping $ M.alter (doAddAddr (PB.concreteAddress patched)) (PB.concreteAddress orig) m<|MERGE_RESOLUTION|>--- conflicted
+++ resolved
@@ -36,6 +36,7 @@
 import qualified Control.Monad.Reader as CMR
 import qualified Control.Monad.Trans as CMT
 import qualified Data.Foldable as F
+import           Data.Functor.Const ( Const(Const) )
 import qualified Data.IntervalMap as IM
 import qualified Data.Map as M
 import           Data.Maybe ( catMaybes )
@@ -57,18 +58,6 @@
 
 import qualified Data.Macaw.CFG as MM
 import qualified Data.Macaw.Symbolic as MS
-<<<<<<< HEAD
-
-
-import qualified Data.Parameterized.Context as Ctx
-import qualified Data.Parameterized.Nonce as N
-import           Data.Parameterized.Some ( Some(..) )
-import qualified Data.Parameterized.TraversableF as TF
-import qualified Data.Parameterized.TraversableFC as TFC
-import qualified Data.Parameterized.Map as MapF
-
-=======
->>>>>>> 05986690
 import qualified Lang.Crucible.Backend.Simple as CB
 import qualified Lang.Crucible.CFG.Core as CC
 import qualified Lang.Crucible.FunctionHandle as CFH
@@ -246,7 +235,6 @@
       , envValidArch = validArch
       , envCtx = ctxt
       , envArchVals = vals
-      , envUndefinedPtrOps = undefops
       , envExtensions = exts
       , envPCRegion = pcRegion
       , envMemTraceVar = model
@@ -262,14 +250,11 @@
       , envCurrentFrame = mempty
       , envNonceGenerator = gen
       , envParentNonce = Some topNonce
-<<<<<<< HEAD
-=======
       , envUndefPointerOps = undefops
       , envParentBlocks = mempty
       , envProofCache = prfCache
       , envExitPairsCache = ePairCache
       , envStatistics = statsVar
->>>>>>> 05986690
       }
 
   liftIO $ do
@@ -772,10 +757,10 @@
 proveLocalPostcondition bundle postcondSpec = withSym $ \sym -> do
   traceBundle bundle "proveLocalPostcondition"
   eqRel <- CMR.asks envBaseEquiv
-  undef <- CMR.asks envUndefinedPtrOps
+  undef <- CMR.asks envUndefPointerOps
   let simOutStateO = simOutState $ simOutO bundle
       simOutStateP = simOutState $ simOutP bundle
-      memTraces = toPatchPairC . TF.fmapF (\ss -> Const (MT.memSeq (simMem ss))) $ PatchPair simOutStateO simOutStateP
+      memTraces = PPa.toPatchPairC . TF.fmapF (\ss -> Const (MT.memSeq (simMem ss))) $ PPa.PatchPair simOutStateO simOutStateP
   (asm, postcond) <- liftIO $ bindSpec sym simOutStateO simOutStateP postcondSpec
   (_, postcondPred) <- liftIO $ getPostcondition sym undef bundle eqRel postcond
 
@@ -818,12 +803,8 @@
                 traceBundle bundle "Sat"
                 preDomain' <- PF.unNonceProof <$> PFO.joinLazyProof preDomain
                 postDomain' <- PF.unNonceProof <$> PFO.joinLazyProof postDomain
-<<<<<<< HEAD
-                ir <- PFG.getInequivalenceResult InvalidPostState preDomain' postDomain' blockSlice memTraces fn
-=======
-                ir <- PFG.getInequivalenceResult PEE.InvalidPostState preDomain' postDomain' blockSlice fn
+                ir <- PFG.getInequivalenceResult PEE.InvalidPostState preDomain' postDomain' blockSlice memTraces fn
                 traceBundle bundle "Got inequivalence result"
->>>>>>> 05986690
                 emitEvent (PE.CheckedEquivalence blocks (PE.Inequivalent ir))
                 return $ PF.VerificationFail ir
           traceBundle bundle "Finished SAT check"
@@ -859,13 +840,9 @@
                         W4R.Sat fn -> do
                           preUniv <- PVD.universalDomain
                           preUnivDomain <- PF.unNonceProof <$> PFO.statePredToPreDomain bundle preUniv
-<<<<<<< HEAD
-                          ir <- PFG.getInequivalenceResult InvalidPostState preUnivDomain postDomain' blockSlice memTraces fn
-=======
                           traceBundle bundle "proveLocalPostcondition->getInequivalenceResult"
-                          ir <- PFG.getInequivalenceResult PEE.InvalidPostState preUnivDomain postDomain' blockSlice fn
+                          ir <- PFG.getInequivalenceResult PEE.InvalidPostState preUnivDomain postDomain' blockSlice memTraces fn
                           traceBundle bundle "proveLocalPostcondition->getEquivalenceResult"
->>>>>>> 05986690
                           cr <- PFG.getCondEquivalenceResult cond'' fn
                           traceBundle bundle ("conditionalEquivalenceResult: " ++ show (W4.printSymExpr (PFI.condEqPred cr)))
                           return $ PF.VerificationFail (ir, cr)
@@ -1038,475 +1015,6 @@
     Just (p, True) -> return p
     _ -> return $ W4.falsePred sym
 
-<<<<<<< HEAD
--- | Simplify a predicate by considering the
--- logical necessity of each atomic sub-predicate under the current set of assumptions.
--- Additionally, simplify array lookups across unrelated updates.
-simplifyPred_deep ::
-  forall sym arch.
-  W4.Pred sym ->
-  EquivM sym arch (W4.Pred sym)
-simplifyPred_deep p = withSym $ \sym -> do
-  heuristicTimeout <- CMR.asks (PC.cfgHeuristicTimeout . envConfig)
-  cache <- W4B.newIdxCache
-  let
-    checkPred :: W4.Pred sym -> EquivM sym arch Bool
-    checkPred p' = fmap getConst $ W4B.idxCacheEval cache p' $
-      Const <$> isPredTrue' heuristicTimeout p'
-  -- remove redundant atoms
-  p1 <- minimalPredAtoms sym checkPred p
-  -- resolve array lookups across unrelated updates
-  p2 <- resolveConcreteLookups sym (\e1 e2 -> W4.asConstantPred <$> liftIO (W4.isEq sym e1 e2)) p1
-  -- additional bitvector simplifications
-  p3 <- liftIO $ simplifyBVOps sym p2
-  -- drop any muxes across equality tests
-  p4 <- liftIO $ expandMuxEquality sym p3
-  -- remove redundant conjuncts
-  p_final <- simplifyConjuncts sym checkPred p4
-  -- TODO: redundant sanity check that simplification hasn't clobbered anything
-  validSimpl <- liftIO $ W4.isEq sym p p_final
-  isPredTrue' heuristicTimeout validSimpl >>= \case
-    True -> return p_final
-    False -> throwHere $ InconsistentSimplificationResult (CC.showF p) (CC.showF p_final)
-  
-
---------------------------------------------------------
--- Propagating preconditions
-
--- | Guess a sufficient memory domain that will cause the
--- given postcondition to be satisfied on the given equivalence relations.
---
--- We consider each 'MemCell' present in both the given target post-domain (the given 'MemPred')
--- as well as the trace of memory operations from the 'SimBundle'. For each cell we try to prove
--- that the goal is independent of its initial value - that is, the goal predicate implies
--- the same predicate where the initial value of that cell has been assigned an arbitary value.
--- Each cell is either proven to be irrelevant, and therefore excluded from the guessed pre-domain, or failed
--- to be proven irrelevant, and therefore included.
---
--- This is an imprecise guess for multiple reasons:
--- (1) It does not attempt to determine the exact conditions under which the memory cells may be
--- irrelevant. We assume the branch condition of the cell, and try to prove its irrelevance.
--- If this proof fails, we include it in the domain under the same condition. More precise
--- conditions may allow us to refine this - i.e. a memory cell may be unconditionally read, but
--- only copied to relevant state under some condition.
---
--- (2) If this proof times out, we conservatively include the cell in the domain.
-
-guessMemoryDomain ::
-  forall sym arch.
-  SimBundle sym arch ->
-  -- | the target postcondition that we are trying to satisfy
-  W4.Pred sym ->
-  -- | the same goal expression, but with its 'patched' memory array rebound to the given
-  -- 'MT.MemTraceImpl'
-  (MT.MemTraceImpl sym (MM.ArchAddrWidth arch), W4.Pred sym) ->
-  -- | the target memory domain used to generate the postcondition
-  MemPred sym arch ->
-  -- | filter for whether or not memory cells can possibly belong to
-  -- the given domain
-  (forall w. PMC.MemCell sym arch w -> EquivM sym arch (W4.Pred sym)) ->
-  EquivM sym arch (MemPred sym arch)
-guessMemoryDomain bundle goal (memP', goal') memPred cellFilter = withSym $ \sym -> do
-  foots <- getFootprints bundle
-  cells <- do
-    localPred <- liftIO $ addFootPrintsToPred sym foots memPred
-    mapMemPred localPred $ \cell p -> do
-      isFiltered <- cellFilter cell
-      pathCond <- liftIO $ W4.andPred sym p isFiltered
-      simplifyPred pathCond
-
-  -- we take the entire reads set of the block and then filter it according
-  -- to the polarity of the postcondition predicate
-  result <- mapMemPredPar cells $ \cell p -> maybeEqualAt bundle cell p >>= \case
-    True -> ifConfig (not . PC.cfgComputeEquivalenceFrames) (Par.present $ return polarity) $ do
-      -- clobber the "patched" memory at exactly this cell
-      freshP <- liftIO $ MT.freshChunk sym (PMC.cellWidth cell)
-
-      memP'' <- liftIO $ MT.writeByteChunk sym memP (PMC.cellPtr cell) freshP
-      eqMemP <- liftIO $ W4.isEq sym (MT.memArr memP') (MT.memArr memP'')
-
-      -- see if we can prove that the goal is independent of this clobbering
-      asm <- liftIO $ allPreds sym [p, eqMemP, goal]
-      check <- liftIO $ W4.impliesPred sym asm goal'
-      heuristicTimeout <- CMR.asks (PC.cfgHeuristicTimeout . envConfig)
-      result <- isPredTruePar' heuristicTimeout check
-      Par.forFuture result $ \case
-        True -> liftIO $ W4.baseTypeIte sym polarity (W4.falsePred sym) p
-        False -> liftIO $ W4.baseTypeIte sym polarity p (W4.falsePred sym)
-    False -> Par.present $ liftIO $ W4.notPred sym polarity
-  Par.joinFuture (result :: Par.Future (MemPred sym arch))
-  where
-    polarity = memPredPolarity memPred
-    memP = simInMem $ simInP bundle
-
--- | True if it is possible for the initial value of this cell to be equivalent,
--- but it is not necessarily the case that they are equivalent. under
--- the current set of assumptions.
-maybeEqualAt ::
-  SimBundle sym arch ->
-  PMC.MemCell sym arch w ->
-  W4.Pred sym ->
-  EquivM sym arch Bool
-maybeEqualAt bundle cell@(PMC.MemCell{}) cond = withSym $ \sym -> do
-  undef <- CMR.asks envUndefinedPtrOps
-  valO <- liftIO $ PMC.readMemCell sym undef memO cell
-  valP <- liftIO $ PMC.readMemCell sym undef memP cell
-  ptrsEq <- liftIO $ MT.llvmPtrEq sym valO valP
-
-  goalTimeout <- CMR.asks (PC.cfgGoalTimeout . envConfig)
-  withAssumption_ (return cond) $
-    isPredSat goalTimeout ptrsEq
-  where
-    memO = simInMem $ simInO bundle
-    memP = simInMem $ simInP bundle
-
-
--- | Under the current assumptions, attempt to collapse a predicate
--- into either trivially true or false
-simplifyPred ::
-  W4.Pred sym ->
-  EquivM sym arch (W4.Pred sym)
-simplifyPred p = withSym $ \sym -> do
-  heuristicTimeout <- CMR.asks (PC.cfgHeuristicTimeout . envConfig)
-  isPredSat heuristicTimeout p >>= \case
-    True -> isPredTrue' heuristicTimeout p >>= \case
-      True -> return $ W4.truePred sym
-      False -> return p
-    False -> return $ W4.falsePred sym
-
-
-bindMemory ::
-  -- | value to rebind
-  MT.MemTraceImpl sym ptrW ->
-  -- | new value
-  MT.MemTraceImpl sym ptrW ->
-  W4.SymExpr sym tp' ->
-  EquivM sym arch (W4.SymExpr sym tp')  
-bindMemory memVar memVal expr = withSym $ \sym -> do
-  liftIO $ rebindExpr sym (Ctx.empty Ctx.:> VarBinding (MT.memArr memVar) (MT.memArr memVal)) expr
-
--- | Guess a sufficient domain that will cause the
--- given postcondition to be satisfied on the given equivalence relations.
--- This domain includes: the registers, the stack and the global (i.e. non-stack) memory.
---
--- Each register is guessed by attempting to prove that the goal is independent of
--- its initial value.
--- See 'guessMemoryDomain' for an explanation for how the memory domains are guessed.
---
--- This guess is an over-approximation of the state that must be equal in order to
--- prove the given goal. The risk of getting this wrong is incidentally including state
--- that is actually irrelevant, and later cannot be proven equal when used as the post-domain
--- in a preceeding block. In other words, we may assume a precondition that is too strong when
--- it must be later proven as postcondition.
---
--- Importantly, the output of this function is not trusted. Once the guess is made, it is later used to
--- assemble and prove the precise equivalence property that we are interested in. If this guess
--- is incorrect (i.e. we incorrectly exclude some memory location) then that proof will fail.
-guessEquivalenceDomain ::
-  forall sym arch.
-  SimBundle sym arch ->
-  W4.Pred sym ->
-  StatePred sym arch ->
-  EquivM sym arch (StatePred sym arch)
-guessEquivalenceDomain bundle goal postcond = startTimer $ withSym $ \sym -> do
-  ExprFilter isBoundInGoal <- getIsBoundFilter' goal
-  eqRel <- CMR.asks envBaseEquiv
-  result <- zipRegStatesPar (simRegs inStO) (simRegs inStP) $ \r vO vP -> do
-      isInO <- liftFilterMacaw isBoundInGoal vO
-      isInP <- liftFilterMacaw isBoundInGoal vP
-      let
-        include = Par.present $ return $ Just (Some r, W4.truePred sym)
-        exclude = Par.present $ return Nothing
-      case registerCase (PSR.macawRegRepr vO) r of
-        -- we have concrete values for the pre-IP and the TOC (if arch-defined), so we don't need
-        -- to include them in the pre-domain
-        RegIP -> exclude
-        RegTOC -> exclude
-        -- this requires some more careful consideration. We don't want to include
-        -- the stack pointer in computed domains, because this unreasonably
-        -- restricts preceding blocks from having different numbers of stack allocations.
-        -- However our equivalence relation is not strong enough to handle mismatches in
-        -- values written to memory that happen to be stack addresses, if those
-        -- addresses were computed with different stack bases.
-        RegSP -> ifConfig PC.cfgComputeEquivalenceFrames exclude include
-        _ | isInO || isInP ->
-          ifConfig (not . PC.cfgComputeEquivalenceFrames) include $ do
-            (isFreshValid, freshO) <- freshRegEntry (pPatched $ simPair bundle) r vO
-
-            goal' <- bindMacawReg vO freshO goal
-            goalIgnoresReg <- liftIO $ W4.impliesPred sym goal goal'
-
-            heuristicTimeout <- CMR.asks (PC.cfgHeuristicTimeout . envConfig)
-            withAssumption_ (return isFreshValid) $ do
-              result <- isPredTruePar' heuristicTimeout goalIgnoresReg
-              Par.forFuture result $ \case
-                True -> return Nothing
-                False -> return $ Just (Some r, W4.truePred sym)
-        _ -> exclude
-  regsDom <- (M.fromList . catMaybes) <$> Par.joinFuture @_ @Par.Future result
-  stackRegion <- CMR.asks envStackRegion
-  let
-    isStackCell cell = do
-      let CLM.LLVMPointer region _ = PMC.cellPtr cell
-      liftIO $ W4.natEq sym region stackRegion
-    isNotStackCell cell = do
-      p <- isStackCell cell
-      liftIO $ W4.notPred sym p
-
-  eqRegsFrame <- equateRegisters regsDom bundle
-   
-  -- rewrite the state elements to explicitly equate registers we have assumed equivalent
-  (_, bundle_regsEq) <- applyAssumptionFrame eqRegsFrame bundle
-  (_, goal_regsEq) <- applyAssumptionFrame eqRegsFrame goal
-  (_, postcond_regsEq) <- applyAssumptionFrame eqRegsFrame postcond
-  
-  memP' <- liftIO $ MT.initMemTrace sym (MM.addrWidthRepr (Proxy @(MM.ArchAddrWidth arch)))
-  goal' <- bindMemory memP memP' goal_regsEq
-
-  stackDom <- guessMemoryDomain bundle_regsEq goal_regsEq (memP', goal') (predStack postcond_regsEq) isStackCell
-  let stackEq = liftIO $ memPredPre sym (memEqAtRegion sym stackRegion) inO inP (eqRelStack eqRel) stackDom
-  memDom <- withAssumption_ stackEq $ do
-    guessMemoryDomain bundle_regsEq goal_regsEq (memP', goal') (predMem postcond_regsEq) isNotStackCell
-
-  blocks <- PD.getBlocks $ simPair bundle
-  
-  emitEvent (PE.ComputedPrecondition blocks)
-  return $ StatePred
-    { predRegs = regsDom
-    , predStack = stackDom
-    , predMem = memDom
-    }
-  where
-    memP = simInMem $ simInP bundle
-    inO = simInO bundle
-    inP = simInP bundle
-    inStO = simInState $ simInO bundle
-    inStP = simInState $ simInP bundle
-
-freshRegEntry ::
-  KnownBinary bin =>
-  ConcreteBlock arch bin ->
-  MM.ArchReg arch tp ->
-  PSR.MacawRegEntry sym tp ->
-  EquivM sym arch (W4.Pred sym, PSR.MacawRegEntry sym tp)
-freshRegEntry initBlk r entry = withSym $ \sym -> do
-  fresh <- case PSR.macawRegRepr entry of
-    CLM.LLVMPointerRepr w -> liftIO $ do
-      ptr <- freshPtr sym w
-      return $ PSR.MacawRegEntry (PSR.macawRegRepr entry) ptr
-    CT.BoolRepr -> liftIO $ do
-      b <- W4.freshConstant sym (WS.safeSymbol "freshBoolRegister") WT.BaseBoolRepr
-      return $ PSR.MacawRegEntry (PSR.macawRegRepr entry) b
-    CT.StructRepr Ctx.Empty -> return $ PSR.MacawRegEntry (PSR.macawRegRepr entry) Ctx.Empty
-    repr -> throwHere $ UnsupportedRegisterType $ Some repr
-  isValid <- validRegister (Just initBlk) fresh r
-  isValid_pred <- liftIO $ getAssumedPred sym isValid
-  return (isValid_pred, fresh)
-
-getIsBoundFilter' ::
-  W4.SymExpr sym tp ->
-  EquivM sym arch (ExprFilter sym)
-getIsBoundFilter' e = withValid $ liftIO $ getIsBoundFilter e
-
-liftFilterMacaw ::
-  (forall tp'. W4.SymExpr sym tp' -> IO Bool) ->
-  PSR.MacawRegEntry sym tp -> EquivM sym arch Bool
-liftFilterMacaw f entry = withSym $ \sym -> do
-  case PSR.macawRegRepr entry of
-    CLM.LLVMPointerRepr{} -> liftIO $ do
-      let CLM.LLVMPointer reg off = PSR.macawRegValue entry
-      iReg <- W4.natToInteger sym reg
-      reg' <- f iReg
-      off' <- f off
-      return $ reg' || off'
-    CT.BoolRepr -> liftIO $ f (PSR.macawRegValue entry)
-    CT.StructRepr Ctx.Empty -> return False
-    repr -> throwHere $ UnsupportedRegisterType (Some repr)
-
-
-equateRegisters ::
-  M.Map (Some (MM.ArchReg arch)) (W4.Pred sym) ->
-  SimBundle sym arch ->
-  EquivM sym arch (AssumptionFrame sym)
-equateRegisters regRel bundle = withValid $ withSym $ \sym -> do
-  fmap (mconcat) $ zipRegStates (simRegs inStO) (simRegs inStP) $ \r vO vP -> case registerCase (PSR.macawRegRepr vO) r of
-    RegIP -> return mempty
-    _ -> case M.lookup (Some r) regRel of
-      Just cond | Just True <- W4.asConstantPred cond -> liftIO $ macawRegBinding sym vO vP
-      _ -> return mempty
-  where
-    inStO = simInState $ simInO bundle
-    inStP = simInState $ simInP bundle
-
-equateInitialMemory :: SimBundle sym arch -> EquivM sym arch (AssumptionFrame sym)
-equateInitialMemory bundle =
-  return $ exprBinding (MT.memArr (simInMem $ simInO bundle)) (MT.memArr (simInMem $ simInP bundle))
-
-equateInitialStates :: SimBundle sym arch -> EquivM sym arch (AssumptionFrame sym)
-equateInitialStates bundle = do
-  regDomain <- allRegistersDomain
-  eqRegs <- equateRegisters regDomain bundle
-  eqMem <- equateInitialMemory bundle
-  return $ eqRegs <> eqMem
-
-bindMacawReg ::
-  -- | value to rebind
-  PSR.MacawRegEntry sym tp ->
-  -- | new value
-  PSR.MacawRegEntry sym tp ->
-  W4.SymExpr sym tp' ->
-  EquivM sym arch (W4.SymExpr sym tp')
-bindMacawReg var val expr = withValid $ withSym $ \sym -> do
-  bind <- liftIO $ macawRegBinding sym var val
-  liftIO $ rebindWithFrame sym bind expr
-
-
-wLit :: (1 <= w) => W.W w -> EquivM sym arch (W4.SymBV sym w)
-wLit w = withSymIO $ \sym -> W4.bvLit sym (W.rep w) (BVS.mkBV (W.rep w) (W.unW w))
-
-functionSegOffs ::
-  BlockPair arch ->
-  EquivM sym arch (MM.ArchSegmentOff arch, MM.ArchSegmentOff arch)
-functionSegOffs pPair = do
-  PatchPair (PE.Blocks _ (pblkO:_)) (PE.Blocks _ (pblkP:_)) <- PD.getBlocks pPair
-  return $ (MD.pblockAddr pblkO, MD.pblockAddr pblkP)
-
-getCurrentTOCs :: PA.HasTOCReg arch => EquivM sym arch (W.W (MM.ArchAddrWidth arch), W.W (MM.ArchAddrWidth arch))
-getCurrentTOCs = do
-  (tocO, tocP) <- CMR.asks envTocs
-  curFuncs <- CMR.asks envCurrentFunc
-  (addrO, addrP) <- functionSegOffs curFuncs
-  wO <- case TOC.lookupTOC tocO addrO of
-    Just w -> return w
-    Nothing -> throwHere $ MissingTOCEntry addrO
-  wP <- case TOC.lookupTOC tocP addrP of
-    Just w -> return w
-    Nothing -> throwHere $ MissingTOCEntry addrP
-  return $ (wO, wP)
-
---------------------------------------------------------
--- Initial state validity
-
-validRegister ::
-  forall bin sym arch tp.
-  KnownBinary bin =>
-  -- | if this register is an initial state, the corresponding
-  -- starting block
-  Maybe (ConcreteBlock arch bin) ->
-  PSR.MacawRegEntry sym tp ->
-  MM.ArchReg arch tp ->
-  EquivM sym arch (AssumptionFrame sym)
-validRegister mblockStart entry r = withSym $ \sym ->
-  case registerCase (PSR.macawRegRepr entry) r of
-    RegIP -> case mblockStart of
-      Just blockStart -> do
-        ptrO <- PD.concreteToLLVM blockStart
-        liftIO $ macawRegBinding sym entry (PSR.ptrToEntry ptrO)
-      Nothing -> return $ mempty
-    RegSP -> do
-      stackRegion <- CMR.asks envStackRegion
-      let
-        CLM.LLVMPointer region _ = PSR.macawRegValue entry
-      iRegion <- liftIO $ W4.natToInteger sym region
-      iStackRegion <- liftIO $ W4.natToInteger sym stackRegion
-      return $ exprBinding iRegion iStackRegion
-    RegBV -> liftIO $ do
-      let
-        CLM.LLVMPointer region _ = PSR.macawRegValue entry
-      zero <- W4.intLit sym 0
-      iRegion <- W4.natToInteger sym region
-      return $ exprBinding iRegion zero
-    RegTOC -> do
-      globalRegion <- CMR.asks envGlobalRegion
-      (tocO, tocP) <- getCurrentTOCs
-      tocBV <- case W4.knownRepr :: WhichBinaryRepr bin of
-        OriginalRepr -> wLit tocO
-        PatchedRepr -> wLit tocP
-      let targetToc = CLM.LLVMPointer globalRegion tocBV
-      liftIO $ macawRegBinding sym entry (PSR.ptrToEntry targetToc)
-    _ -> return $ mempty
-
-
-validInitState ::
-  Maybe (BlockPair arch) ->
-  SimState sym arch Original ->
-  SimState sym arch Patched ->
-  EquivM sym arch (AssumptionFrame sym)
-validInitState mpPair stO stP = do
-  fmap mconcat $ zipRegStates (simRegs stO) (simRegs stP) $ \r vO vP -> do
-    validO <- validRegister (fmap pOriginal mpPair) vO r
-    validP <- validRegister (fmap pPatched mpPair) vP r
-    return $ validO <> validP
-
--- | Reads from immutable data have known results.
--- We collect all the reads that occurred during the trace, and then
--- assert that those values are necessarily equivalent to the concrete
--- value from the binary
-validConcreteReads ::
-  forall bin sym arch.
-  KnownBinary bin =>
-  SimOutput sym arch bin ->
-  EquivM sym arch (AssumptionFrame sym)
-validConcreteReads stOut = withSym $ \sym -> do
-  binCtx <- getBinCtx @bin
-  let
-    binmem = MBL.memoryImage $ binary binCtx
-
-    go :: Seq.Seq (MT.MemOp sym (MM.ArchAddrWidth arch)) -> EquivM sym arch (AssumptionFrame sym)
-    go mops = do
-      flatops <- fmap F.toList $ liftIO $ MT.flatMemOps sym mops
-      fmap mconcat $ mapM readConcrete flatops
-
-    readConcrete ::
-      MT.MemOp sym (MM.ArchAddrWidth arch) ->
-      EquivM sym arch (AssumptionFrame sym)
-    readConcrete (MT.MemOp (CLM.LLVMPointer reg off) dir _ sz val end _valid) = do
-      case (W4.asNat reg, W4.asBV off, dir) of
-        (Just 0, Just off', MT.Read) -> do
-          let
-            addr :: MM.MemAddr (MM.ArchAddrWidth arch) =
-              MM.absoluteAddr (MM.memWord (fromIntegral (BVS.asUnsigned off')))
-          W4.LeqProof <- return $ W4.leqMulPos (W4.knownNat @8) sz
-          let bits = W4.natMultiply (W4.knownNat @8) sz
-          case doStaticRead @arch binmem addr bits end of
-            Just bv -> liftIO $ do
-              let CLM.LLVMPointer _ bvval = val
-              lit_val <- W4.bvLit sym bits bv
-              -- FIXME: update when memory model has regions
-              -- unclear what to assert about the region
-              return $ exprBinding bvval lit_val
-            Nothing -> return $ mempty
-        _ -> return $ mempty
-    readConcrete (MT.MergeOps _ seq1 seq2) = liftA2 (<>) (go seq1) (go seq2)
-  go (MT.memSeq $ simOutMem $ stOut)
-
-doStaticRead ::
-  forall arch w .
-  MM.Memory (MM.ArchAddrWidth arch) ->
-  MM.MemAddr (MM.ArchAddrWidth arch) ->
-  W4.NatRepr w ->
-  MM.Endianness ->
-  Maybe (BVS.BV w)
-doStaticRead mem addr w end = case MM.asSegmentOff mem addr of
-  Just segoff | MMP.isReadonly $ MM.segmentFlags $ MM.segoffSegment segoff ->
-    fmap (BVS.mkBV w) $
-    case (W4.intValue w, end) of
-      (8, _) -> liftErr $ MM.readWord8 mem addr
-      (16, MM.BigEndian) -> liftErr $ MM.readWord16be mem addr
-      (16, MM.LittleEndian) -> liftErr $ MM.readWord16le mem addr
-      (32, MM.BigEndian) -> liftErr $ MM.readWord32be mem addr
-      (32, MM.LittleEndian) -> liftErr $ MM.readWord32le mem addr
-      (64, MM.BigEndian) -> liftErr $ MM.readWord64be mem addr
-      (64, MM.LittleEndian) -> liftErr $ MM.readWord64le mem addr
-      _ -> Nothing
-  _ -> Nothing
-  where
-    liftErr :: Integral a => Either e a -> Maybe Integer
-    liftErr (Left _) = Nothing
-    liftErr (Right a) = Just (fromIntegral a)
-
-=======
->>>>>>> 05986690
 --------------------------------------------------------
 -- Toplevel preconditions and postconditions
 
@@ -1577,34 +1085,6 @@
 
   notCheck <- liftIO $ W4.notPred sym someCase
   goalTimeout <- CMR.asks (PC.cfgGoalTimeout . envConfig)
-<<<<<<< HEAD
-  PFO.forkProofEvent (simPair bundle) $ 
-    checkSatisfiableWithModel goalTimeout "checkCasesTotal" notCheck $ \satRes -> do
-    let
-      emit r = emitEvent (PE.CheckedBranchCompleteness blocks r)
-    status <- case satRes of
-      W4R.Sat fn -> do
-        -- TODO: avoid re-computing this
-        blockSlice <- PFO.simBundleToSlice bundle
-        preDomain' <- PF.unNonceProof <$> PFO.joinLazyProof preDomain
-        -- TODO: a different counter-example type would be appropriate here, which explicitly
-        -- doesn't consider the post-state. At this point we aren't interested in the target
-        -- post-domain because we're just making sure that the given cases cover all possible exits,
-        -- without considering the equivalence of the state at those exit points.
-        noDomain <- PF.unNonceProof <$> PFO.emptyDomain
-        let memTraces = toPatchPairC . TF.fmapF (\so -> Const (MT.memSeq (simOutMem so))) $ PatchPair (simOutO bundle) (simOutP bundle)
-
-        ir <- PFG.getInequivalenceResult InvalidCallPair preDomain' noDomain blockSlice memTraces fn
-        emit $ PE.BranchesIncomplete ir
-        -- no conditional equivalence case
-        return $ PF.VerificationFail (ir, PFI.CondEquivalenceResult MapF.empty (W4.falsePred sym))
-      W4R.Unsat _ -> do
-        emit PE.BranchesComplete
-        return PF.VerificationSuccess
-      W4R.Unknown -> do
-        emit PE.InconclusiveBranches
-        return PF.Unverified
-=======
   PFO.forkProofEvent_ (simPair bundle) $ do
     estatus <- checkSatisfiableWithModel goalTimeout "checkCasesTotal" notCheck $ \satRes -> do
       let emit r = emitEvent (PE.CheckedBranchCompleteness blocks r)
@@ -1618,8 +1098,10 @@
           -- post-domain because we're just making sure that the given cases cover all possible exits,
           -- without considering the equivalence of the state at those exit points.
           noDomain <- PF.unNonceProof <$> PFO.emptyDomain
-
-          ir <- PFG.getInequivalenceResult PEE.InvalidCallPair preDomain' noDomain blockSlice fn
+          -- TODO: move memTraces into blockSlice (as part of simBundleToSlice implementation)
+          let memTraces = PPa.toPatchPairC . TF.fmapF (\so -> Const (MT.memSeq (simOutMem so))) $ PPa.PatchPair (simOutO bundle) (simOutP bundle)
+
+          ir <- PFG.getInequivalenceResult PEE.InvalidCallPair preDomain' noDomain blockSlice memTraces fn
           emit $ PE.BranchesIncomplete ir
           -- no conditional equivalence case
           return $ PF.VerificationFail (ir, PFI.CondEquivalenceResult MapF.empty (W4.falsePred sym))
@@ -1630,7 +1112,6 @@
           emit PE.InconclusiveBranches
           return PF.Unverified
     let status = either (const PF.Unverified) id estatus
->>>>>>> 05986690
     return $ PF.ProofStatus status
   where
     -- | a branch case is assuming the pre-domain predicate, that the branch condition holds
