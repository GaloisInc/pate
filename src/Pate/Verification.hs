--- conflicted
+++ resolved
@@ -1185,27 +1185,14 @@
   withSym $ \sym -> do
     regDomain <- PVD.allRegistersDomain
     postcond <- topLevelPostDomain pPair
-<<<<<<< HEAD
-    let
-      precond = PES.StatePred
-        { PES.predRegs = regDomain
-        , PES.predStack = PEM.universal sym
-        , PES.predMem = PEM.universal sym
-        }
-    let triple = PF.EquivTripleBody pPair precond postcond
-    asm_frame <- PVV.validInitState (Just pPair) stO stP
-    asm <- liftIO $ getAssumedPred sym asm_frame
-    return (asm, triple)
-=======
     precond <- withFreshVars pPair $ \stO stP -> do
       withAssumptionFrame (PVV.validInitState (Just pPair) stO stP) $
         return $ PES.StatePred
           { PES.predRegs = regDomain
-          , PES.predStack = PEM.memPredTrue sym
-          , PES.predMem = PEM.memPredTrue sym
+          , PES.predStack = PEM.universal sym
+          , PES.predMem = PEM.universal sym
           }
     return $ PF.EquivTriple pPair precond postcond
->>>>>>> 47fee9e2
 
 --------------------------------------------------------
 -- Totality check - ensure that the verified exit pairs cover all possible
