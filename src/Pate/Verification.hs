{-# LANGUAGE AllowAmbiguousTypes #-}
{-# LANGUAGE DataKinds #-}
{-# LANGUAGE FlexibleContexts #-}
{-# LANGUAGE ConstraintKinds #-}
{-# LANGUAGE LambdaCase #-}
{-# LANGUAGE PolyKinds #-}
{-# LANGUAGE RankNTypes #-}
{-# LANGUAGE GADTs #-}
{-# LANGUAGE GeneralizedNewtypeDeriving #-}
{-# LANGUAGE ScopedTypeVariables #-}
{-# LANGUAGE StandaloneDeriving #-}
{-# LANGUAGE TypeApplications #-}
{-# LANGUAGE TypeFamilies #-}
{-# LANGUAGE TypeOperators #-}
{-# LANGUAGE QuantifiedConstraints #-}
{-# LANGUAGE UndecidableInstances #-}
{-# LANGUAGE PatternSynonyms #-}

-- must come after TypeFamilies, see also https://gitlab.haskell.org/ghc/ghc/issues/18006
{-# LANGUAGE NoMonoLocalBinds #-}

module Pate.Verification
  ( verifyPairs
  , checkRenEquivalence
  , mkIPEquivalence
  ) where

import           Prelude hiding ( fail )

import           Data.Typeable
import           Data.Bits
import           Control.Monad.Trans.Except
import           Control.Monad.Reader
import           Control.Monad.State

import           Control.Applicative
import           Control.Lens hiding ( op, pre )
import           Control.Monad.Except
import           Control.Monad.IO.Class ( liftIO )
import           Control.Monad.ST

import qualified Data.BitVector.Sized as BVS
import           Data.Foldable
import           Data.Functor.Compose
import qualified Data.IntervalMap as IM
import           Data.List
import           Data.Maybe (catMaybes)
import qualified Data.Map as M
import           Data.Set (Set)
import qualified Data.Set as S
import           Data.String
import qualified Data.Time as TM
import           Data.Type.Equality (testEquality)
import           GHC.TypeLits
import qualified Lumberjack as LJ
import           System.IO

import qualified Data.Macaw.BinaryLoader as MBL
import qualified Data.Macaw.CFG as MM
import qualified Data.Macaw.Discovery as MD
import qualified Data.Macaw.Discovery.State as MD

import qualified Data.Macaw.Symbolic as MS
import qualified Data.Macaw.Types as MM


import qualified Data.Parameterized.Context.Unsafe as Ctx
import qualified Data.Parameterized.Nonce as N
import           Data.Parameterized.Some
import qualified Data.Parameterized.TraversableFC as TFC
import qualified Data.Parameterized.TraversableF as TF
import qualified Data.Parameterized.Map as MapF


import qualified Lang.Crucible.Backend as CB
import qualified Lang.Crucible.Backend.Online as CBO
import qualified Lang.Crucible.CFG.Core as CC
import qualified Lang.Crucible.FunctionHandle as CFH
import qualified Lang.Crucible.LLVM.MemModel as CLM
import qualified Lang.Crucible.Simulator as CS
import qualified Lang.Crucible.Simulator.GlobalState as CGS

import qualified What4.Expr.Builder as W4B
import qualified What4.Expr.GroundEval as W4G
import qualified What4.Interface as W4
import qualified What4.ProblemFeatures as W4PF
import qualified What4.ProgramLoc as W4L
import qualified What4.Protocol.Online as W4O
import qualified What4.SatResult as W4R

import qualified Pate.Binary as PB
import qualified Pate.Event as PE
import           Pate.Types
import           Pate.Monad
import qualified Pate.Memory.MemTrace as MT

verifyPairs ::
  forall arch.
  ValidArch arch =>
  LJ.LogAction IO (PE.Event arch) ->
  PB.LoadedELF arch ->
  PB.LoadedELF arch ->
  BlockMapping arch ->
  DiscoveryConfig ->
  [PatchPair arch] ->
  ExceptT (EquivalenceError arch) IO Bool
<<<<<<< HEAD
verifyPairs logAction elf elf' blockMap pPairs = do
=======
verifyPairs elf elf' blockMap dcfg pPairs = do
>>>>>>> b93f463c
  Some gen <- liftIO . stToIO $ N.newSTNonceGenerator
  vals <- case MS.genArchVals (Proxy @MT.MemTraceK) (Proxy @arch) of
    Nothing -> throwError $ equivalenceError UnsupportedArchitecture
    Just vs -> pure vs
  ha <- liftIO CFH.newHandleAllocator
  (mainO, pfmO)  <- runDiscovery elf
  (mainP, pfmP) <- runDiscovery elf'

  Some gen' <- liftIO N.newIONonceGenerator
  let pfeats = W4PF.useBitvectors .|. W4PF.useSymbolicArrays
  CBO.withYicesOnlineBackend W4B.FloatRealRepr gen' CBO.NoUnsatFeatures pfeats $ \sym -> do
    eval <- lift (MS.withArchEval vals sym pure)
    model <- lift (MT.mkMemTraceVar @arch ha)
    evar <- lift (MT.mkExitClassVar @arch ha)
    initMem <- liftIO $ MT.initMemTrace sym (MM.addrWidthRepr (Proxy @(MM.ArchAddrWidth arch)))
    initEClass <- liftIO $ MT.initExitClass sym
    proc <- liftIO $ CBO.withSolverProcess sym return

    stackRegion <- liftIO $ W4.natLit sym 0
    let
      exts = MT.macawTraceExtensions eval model evar (trivialGlobalMap @_ @arch)

      oCtx = BinaryContext
        { binary = PB.loadedBinary elf
        , parsedFunctionMap = pfmO
        , binEntry = mainO
        }
      rCtx = BinaryContext
        { binary = PB.loadedBinary elf'
        , parsedFunctionMap = pfmP
        , binEntry = mainP
        }
      ctxt = EquivalenceContext
        { nonces = gen
        , handles = ha
        , exprBuilder = sym
        , originalCtx = oCtx
        , rewrittenCtx = rCtx
        
        }
      globs =
        CGS.insertGlobal evar initEClass
        $ CGS.insertGlobal model initMem CGS.emptyGlobals
      env = EquivEnv
        { envSym = sym
        , envProc = proc
        , envWhichBinary = Nothing
        , envCtx = ctxt
        , envArchVals = vals
        , envExtensions = exts
        , envGlobalMap = globs
        , envStackRegion = stackRegion
        , envMemTraceVar = model
        , envExitClassVar = evar
        , envBlockMapping = buildBlockMap pPairs blockMap
<<<<<<< HEAD
        , envLogger = logAction
=======
        , envDiscoveryCfg = dcfg
>>>>>>> b93f463c
        }

    liftIO $ do
      putStr "\n"
      stats <- runVerificationLoop env pPairs
      liftIO . putStr $ ppEquivalenceStatistics stats
      return $ equivSuccess stats

-- | Verify equivalence of the given pairs, as well as any
-- resulting pairs that emerge
runVerificationLoop ::
  EquivEnv sym arch ->
  [PatchPair arch] ->
  IO EquivalenceStatistics
runVerificationLoop env pPairs = do
  let
    st = EquivState
          { stOpenPairs = S.fromList pPairs
          , stVerifiedPairs = S.empty
          , stFailedPairs = S.empty
          }
  result <- runExceptT $ runEquivM env st doVerify
  case result of
    Left err -> withValidEnv env $ error (show err)
    Right r -> return r

  where
    doVerify :: EquivM sym arch EquivalenceStatistics
    doVerify = do
      whenM (asks $ cfgPairMain . envDiscoveryCfg) $ do
        mainO <- asks $ binEntry . originalCtx . envCtx
        mainP <- asks $ binEntry . rewrittenCtx . envCtx
        blkO <- mkConcreteBlock BlockEntryInitFunction <$> segOffToAddr mainO
        blkP <- mkConcreteBlock BlockEntryInitFunction <$> segOffToAddr mainP
        addOpenPairs $ S.singleton (PatchPair blkO blkP)
      go mempty

    go :: EquivalenceStatistics -> EquivM sym arch EquivalenceStatistics
    go stats = gets (S.toList . S.take 1 . stOpenPairs) >>= \case
      [pPair] -> do
        printPreamble pPair
        result <- manifestError $ checkRenEquivalence pPair
        case result of
          Left _ -> markPairFailed pPair
          Right _ -> return ()
        printResult result
        normResult <- return $ case result of
          Left err | InequivalentError _ <- errEquivError err -> EquivalenceStatistics 1 0 0
          Left _ -> EquivalenceStatistics 1 0 1
          Right _ -> EquivalenceStatistics 1 1 0
        go (stats <> normResult)

      _ -> return stats

whenM :: Monad m => m Bool -> m () -> m ()
whenM p f = p >>= \case
  True -> f
  False -> return ()

printPreamble :: PatchPair arch -> EquivM sym arch ()
printPreamble pPair = liftIO $ putStr $ ""
    ++ "Checking equivalence of "
    ++ ppBlock (pOrig pPair)
    ++ " and "
    ++ ppBlock (pPatched pPair)
    ++ " (" ++ ppBlockEntry (concreteBlockEntry (pOrig pPair)) ++ ") "
    ++ ": "

ppBlockEntry :: BlockEntryKind arch -> String
ppBlockEntry be = case be of
  BlockEntryInitFunction -> "function entry point"
  BlockEntryPostFunction -> "intermediate function point"
  BlockEntryPostArch -> "intermediate function point (after syscall)"
  BlockEntryJump -> "unknown program point"

printResult :: Either (EquivalenceError arch) () -> EquivM sym arch ()
printResult (Left err) = liftIO $ putStr . ppEquivalenceError $ err
printResult (Right ()) = liftIO $ putStr "✓\n"


checkRenEquivalence ::
  forall sym arch.
  PatchPair arch ->
  EquivM sym arch ()
checkRenEquivalence pPair@(PatchPair { pOrig = rBlock, pPatched =  rBlock' }) = do
  initRegStateO <- MM.mkRegStateM (unconstrainedRegister rBlock)
  initRegStateP <- MM.mkRegStateM (initialRegisterState rBlock' initRegStateO)

  oCtx <- asks $ originalCtx . envCtx
  rCtx <- asks $ rewrittenCtx . envCtx

  CC.Some (Compose opbs) <- lookupBlocks (parsedFunctionMap oCtx) rBlock
  let oBlocks = PE.Blocks (concreteAddress rBlock) opbs
  CC.Some (Compose ppbs) <- lookupBlocks (parsedFunctionMap rCtx) rBlock'
  let pBlocks = PE.Blocks (concreteAddress rBlock') ppbs
   
  simResult <- withBinary Original $ simulate oCtx rBlock initRegStateO
  simResult' <- withBinary Rewritten $ simulate rCtx rBlock' initRegStateP
  let
    regs = resultRegs simResult
    regs' = resultRegs simResult'

  regEq@(RegEquivCheck eqPred) <- mkRegEquivCheck simResult simResult'
  registersEquivalent <- withSymIO $ \sym -> MT.exitCases sym (resultExit simResult) $ \ecase -> do
    preds <- MM.traverseRegsWith (\r v -> Const <$> eqPred ecase r v (regs' ^. MM.boundValue r)) regs
    TF.foldrMF (\(Const p1) p2 -> W4.andPred sym p1 p2) (W4.truePred sym) preds

  withSymIO $ \sym -> CB.resetAssumptionState sym
<<<<<<< HEAD
  assertPrecondition regEq simResult simResult'
  matchTraces registersEquivalent regEq (oBlocks, simResult) (pBlocks, simResult')
=======
  assertPrecondition simResult simResult'
  matchTraces pPair registersEquivalent regEq simResult simResult'
>>>>>>> b93f463c


isIPAligned ::
  forall sym arch.
  CLM.LLVMPtr sym (MM.ArchAddrWidth arch) ->
  EquivM sym arch (W4.Pred sym)
isIPAligned (CLM.LLVMPointer _blk offset)
  | bits <- MM.memWidthNatRepr @(MM.ArchAddrWidth arch) = withSymIO $ \sym -> do
    lowbits <- W4.bvSelect sym (W4.knownNat :: W4.NatRepr 0) bits offset
    W4.bvEq sym lowbits =<< W4.bvLit sym bits (BVS.zero bits)

-- | Assert additional conditions relating the initial program states
assertPrecondition :: forall sym arch.
  SimulationResult sym arch ->
  SimulationResult sym arch ->
  EquivM sym arch ()
assertPrecondition resultO resultP = do
  ipEq <- mkIPEquivalence
  MM.traverseRegsWith_ (\r preO -> do
    let preP = (resultPreRegs resultP) ^. MM.boundValue r
    case funCallIP r of
      Just Refl -> do
        alignedO <- isIPAligned (macawRegValue preO)
        alignedP <- isIPAligned (macawRegValue preP)
        withSymIO $ \sym -> do
          here <- W4.getCurrentProgramLoc sym
          eqIPs <- ipEq (macawRegValue preO) (macawRegValue preP)

          CB.addAssumption sym (CB.LabeledPred alignedO (CB.AssumptionReason here "IPs Aligned - Original"))
          CB.addAssumption sym (CB.LabeledPred alignedP (CB.AssumptionReason here "IPs Aligned - Patched"))
          CB.addAssumption sym (CB.LabeledPred eqIPs (CB.AssumptionReason here "IPs Equivalent"))
      _ -> return ()
    ) (resultPreRegs resultO)

throwInequivalenceResult ::
  forall sym arch a.
  InequivalenceReason ->
  RegEquivCheck sym arch ->
  SimulationResult sym arch ->
  SimulationResult sym arch ->
  SymGroundEvalFn sym ->
  EquivM sym arch a
throwInequivalenceResult defaultReason regEq simResult simResult' fn@(SymGroundEvalFn fn') = do
  let
    RegEquivCheck eqPred = regEq
    regsO = resultRegs simResult
    regsP = resultRegs simResult'

  ecaseO <- liftIO $ MT.groundExitCase fn' (resultExit simResult)
  ecaseP <- liftIO $ MT.groundExitCase fn' (resultExit simResult')
  memdiff <- groundTraceDiff fn (resultMem simResult) (resultMem simResult')
  regdiff <- MM.traverseRegsWith
    (\r preO -> do
        let
          preP = (resultPreRegs simResult') ^. MM.boundValue r
          postO = regsO ^. MM.boundValue r
          postP = regsP ^. MM.boundValue r
        equivE <- liftIO $ eqPred ecaseP r postO postP
        mkRegisterDiff fn r preO preP postO postP equivE
    )
    (resultPreRegs simResult)
  let reason =
        if isMemoryDifferent memdiff then InequivalentMemory
        else if areRegistersDifferent regdiff then InequivalentRegisters
        else defaultReason
  throwHere $ InequivalentError $ InequivalentResults memdiff (ecaseO, ecaseP) regdiff reason

isMemoryDifferent :: forall arch. MemTraceDiff arch -> Bool
isMemoryDifferent diffs = any go diffs
  where
    go :: MemOpDiff arch -> Bool
    go diff = mOpOriginal diff /= mOpRewritten diff

areRegistersDifferent :: forall arch. MM.RegState (MM.ArchReg arch) (RegisterDiff arch) -> Bool
areRegistersDifferent regs = case MM.traverseRegsWith_ go regs of
  Just () -> False
  Nothing -> True
  where
    go :: forall tp. MM.ArchReg arch tp -> RegisterDiff arch tp -> Maybe ()
    go _ diff = if rPostEquivalent diff then Just () else Nothing

matchTraces :: forall sym arch.
  PatchPair arch ->
  W4.Pred sym ->
  RegEquivCheck sym arch ->
  (PE.Blocks arch, SimulationResult sym arch) ->
  (PE.Blocks arch, SimulationResult sym arch) ->
  EquivM sym arch ()
<<<<<<< HEAD
matchTraces prevChecks regEq (oBlocks, simResult) (pBlocks, simResult') = do
=======
matchTraces pPair prevChecks regEq simResult simResult' = do
>>>>>>> b93f463c
  eqWrites <- withSymIO $ \sym -> do
    let
      eqRel :: forall w. CLM.LLVMPtr sym w -> CLM.LLVMPtr sym w -> IO (W4.Pred sym)
      eqRel = llvmPtrEq sym
    MT.equivWrites sym eqRel (resultMem simResult) (resultMem simResult')

  validExits <- withSymIO $ \sym -> do
    let
      MT.ExitClassifyImpl exitO = resultExit simResult
      MT.ExitClassifyImpl exitP = resultExit simResult'
    MT.exitCases sym (resultExit simResult) $ \case
      MT.ExitUnknown -> return $ W4.falsePred sym
      _ -> W4.isEq sym exitO exitP

  checks <- withSymIO $ \sym -> do
    eqState <- W4.andPred sym eqWrites validExits
    W4.andPred sym eqState prevChecks
  notChecks <- withSymIO $ \sym -> W4.notPred sym checks

<<<<<<< HEAD
  startedAt <- liftIO TM.getCurrentTime
  checkSatisfiableWithModel satResultDescription notChecks $ \satRes -> do
    finishedBy <- liftIO TM.getCurrentTime
    let duration = TM.diffUTCTime finishedBy startedAt
    case satRes of
      W4R.Unsat _ -> do
        emitEvent (PE.CheckedEquivalence oBlocks pBlocks PE.Equivalent duration)
        return ()
      W4R.Unknown -> do
        emitEvent (PE.CheckedEquivalence oBlocks pBlocks PE.Inconclusive duration)
        throwHere InconclusiveSAT
      W4R.Sat fn@(SymGroundEvalFn fn') -> do
        let RegEquivCheck eqPred = regEq
        ecase <- liftIO $ MT.groundExitCase fn' (resultExit simResult')
        memdiff <- groundTraceDiff fn (resultMem simResult) (resultMem simResult')
        regdiff <- MM.traverseRegsWith
          (\r preO -> do
              let
                preP = (resultPreRegs simResult') ^. MM.boundValue r
                postO = regs ^. MM.boundValue r
                postP = regs' ^. MM.boundValue r
              equivE <- liftIO $ eqPred ecase r postO postP
              mkRegisterDiff fn r preO preP postO postP equivE
          )
          (resultPreRegs simResult)
        let ir = InequivalentResults memdiff ecase regdiff
        emitEvent (PE.CheckedEquivalence oBlocks pBlocks (PE.Inequivalent ir) duration)
        throwHere $ InequivalentError ir
=======
  checkSatisfiableWithModel satResultDescription notChecks $ \case
    W4R.Unsat _ -> return ()
    W4R.Unknown -> throwHere InconclusiveSAT
    W4R.Sat fn -> throwInequivalenceResult InvalidPostState regEq simResult simResult' fn
>>>>>>> b93f463c

  -- compute possible call targets and add them to the set of open pairs
  withSymIO $ \sym -> do
    here <- W4.getCurrentProgramLoc sym
    CB.addAssumption sym (CB.LabeledPred checks (CB.AssumptionReason here "Passing equivalence checks."))

  pfmO <- asks $ parsedFunctionMap . originalCtx . envCtx
  blksO <- getSubBlocks pfmO (pOrig pPair)

  pfmP <- asks $ parsedFunctionMap . rewrittenCtx . envCtx
  blksP <- getSubBlocks pfmP (pPatched pPair)

  let
    allCalls = [ (blkO, blkP)
               | blkO <- blksO
               , blkP <- blksP
               , compatibleTargets blkO blkP]

  validTargets <- fmap catMaybes $
    forM allCalls $ \(blktO, blktP) -> do
      ptrsEq <- withSymIO $ \sym -> matchesBlockTarget sym (targetCall blktO) (targetCall blktP)
      checkSatisfiableWithModel "check" ptrsEq $ \case
          W4R.Sat _ -> return $ Just $ (blktO, blktP)
          W4R.Unsat _ -> return Nothing
          W4R.Unknown -> throwHere InconclusiveSAT

  addOpenPairs $ S.fromList $ concat $ map allTargets validTargets

  notValidCall <- withSymIO $ \sym -> do
    let addTarget e p (blktO, blktP) = do
          case validExit e (concreteBlockEntry (targetCall blktO)) of
            True -> do
              matches <- matchesBlockTarget sym (targetCall blktO) (targetCall blktP)
              W4.orPred sym matches p
            False -> return p
    validCall <- MT.exitCases sym (resultExit simResult) $ \ecase -> do
      case ecase of
        -- TODO: we need to assert that the stored return address in the stack
        -- initially satisfies the IP equivalence relation in order to prove
        -- that this return satisfies it
        MT.ExitReturn -> return $ W4.truePred sym
        _ -> foldM (addTarget ecase) (W4.falsePred sym) validTargets

    W4.notPred sym validCall

  checkSatisfiableWithModel "check" notValidCall $ \case
    W4R.Unsat _ -> return ()
    W4R.Sat fn -> throwInequivalenceResult InvalidCallPair regEq simResult simResult' fn
    W4R.Unknown -> throwHere InconclusiveSAT

  markPairVerified pPair
  where
    regsO = resultRegs simResult
    regsP = resultRegs simResult'
    ipO = regsO ^. MM.curIP
    ipP = regsP ^. MM.curIP

    rBlock = resultBlock simResult
    rBlock' = resultBlock simResult'
    satResultDescription = ""
      ++ "equivalence of the blocks at " ++ show (concreteAddress rBlock) ++ " in the original binary "
      ++ "and at " ++ show (concreteAddress rBlock') ++ " in the rewritten binary"

    matchesBlockTarget ::
      sym ->
      ConcreteBlock arch ->
      ConcreteBlock arch ->
      IO (W4.Pred sym)
    matchesBlockTarget sym blkO blkP = do
      ptrO <- concreteToLLVM sym (concreteAddress blkO)
      ptrP <- concreteToLLVM sym (concreteAddress blkP)

      eqO <- llvmPtrEq sym ptrO (macawRegValue ipO)
      eqP <- llvmPtrEq sym ptrP (macawRegValue ipP)
      W4.andPred sym eqO eqP


validExit :: MT.ExitCase -> BlockEntryKind arch -> Bool
validExit ecase blkK = case (ecase, blkK) of
  (MT.ExitCall, BlockEntryInitFunction) -> True
  (MT.ExitArch, BlockEntryPostArch) -> True
  _ -> False

allTargets ::
  (BlockTarget arch, BlockTarget arch) -> [PatchPair arch]
allTargets (BlockTarget blkO mrblkO, BlockTarget blkP mrblkP) =
  [PatchPair blkO blkP] ++
    case (mrblkO, mrblkP) of
      (Just rblkO, Just rblkP) -> [PatchPair rblkO rblkP]
      _ -> []

-- | True for a pair of original and patched block targets that represent a valid pair of
-- jumps
compatibleTargets ::
  BlockTarget arch ->
  BlockTarget arch ->
  Bool
compatibleTargets blkt1 blkt2 =
  concreteBlockEntry (targetCall blkt1) == concreteBlockEntry (targetCall blkt2) &&
  case (targetReturn blkt1, targetReturn blkt2) of
    (Just blk1, Just blk2) -> concreteBlockEntry blk1 == concreteBlockEntry blk2
    (Nothing, Nothing) -> True
    _ -> False

-- | Mark a PatchPair as having unsuccessfully attempted verification
markPairFailed ::
  PatchPair arch ->
  EquivM sym arch ()
markPairFailed pPair = modify $
  \(EquivState open closed failed) -> EquivState (S.delete pPair open) closed (S.insert pPair failed)


-- | Mark a PatchPair as having completed verification
markPairVerified ::
  PatchPair arch ->
  EquivM sym arch ()
markPairVerified pPair = modify $
  \(EquivState open closed failed) -> EquivState (S.delete pPair open) (S.insert pPair closed) failed


addOpenPairs ::
  Set (PatchPair arch) ->
  EquivM sym arch ()
addOpenPairs pPairs = modify $ \(EquivState open closed failed) ->
    let
      newopen = (S.union pPairs open) S.\\ closed S.\\ failed
    in
      EquivState newopen closed failed

evalCFG ::
  CS.RegMap sym tp ->
  CC.CFG (MS.MacawExt arch) blocks tp (MS.ArchRegStruct arch) ->
  EquivM sym arch (CS.ExecResult (MS.MacawSimulatorState sym) sym (MS.MacawExt arch) (CS.RegEntry sym (MS.ArchRegStruct arch)))
evalCFG regs cfg = do
  archRepr <- archStructRepr
  globals <- asks envGlobalMap
  initCtx <- initSimContext
  liftIO $ id
    . CS.executeCrucible []
    . CS.InitialState initCtx globals CS.defaultAbortHandler archRepr
    . CS.runOverrideSim archRepr
    $ CS.regValue <$> CS.callCFG cfg regs

initSimContext ::
  EquivM sym arch (CS.SimContext (MS.MacawSimulatorState sym) sym (MS.MacawExt arch))
initSimContext = withValid $ withSym $ \sym -> do
  exts <- asks envExtensions
  ha <- asks $ handles . envCtx
  return $
    CS.initSimContext
    sym
    MT.memTraceIntrinsicTypes
    ha
    stderr
    CFH.emptyHandleMap
    exts
    MS.MacawSimulatorState

data SimulationResult sym arch where
  SimulationResult ::
    { resultPreRegs :: MM.RegState (MM.ArchReg arch) (MacawRegEntry sym)
    , resultRegs :: MM.RegState (MM.ArchReg arch) (MacawRegEntry sym)
    , resultMem :: MT.MemTraceImpl sym (MM.ArchAddrWidth arch)
    , resultExit :: MT.ExitClassifyImpl sym
    , resultBlock :: ConcreteBlock arch
    } -> SimulationResult sym arch

simulate ::
  BinaryContext sym arch ->
  ConcreteBlock arch ->
  MM.RegState (MM.ArchReg arch) (MacawRegEntry sym) ->
  EquivM sym arch (SimulationResult sym arch)
simulate binCtx rb preRegs = errorFrame $ do
  -- rBlock/rb for renovate-style block, mBlocks/mbs for macaw-style blocks
  CC.SomeCFG cfg <- do
    CC.Some (Compose pbs_) <- lookupBlocks (parsedFunctionMap binCtx) rb
    let pb:pbs = sortOn MD.pblockAddr pbs_
        -- There's a slight hack here.
        --
        -- The core problem we're dealing with here is that renovate blocks
        -- can have multiple basic blocks; and almost always do in the
        -- rewritten binary. We want to stitch them together in the right
        -- way, and part of that means deciding whether basic block
        -- terminators are things we should "follow" to their target to
        -- continue symbolically executing or not. Normally any block
        -- terminator that goes to another basic block in the same renovate
        -- block is one we want to keep symbolically executing through.
        --
        -- BUT if there is an actual self-contained loop within a single
        -- renovate block, we want to avoid trying to symbolically execute
        -- that forever, so we'd like to pick some of the edges in the
        -- "block X can jump to block Y" graph that break all the cycles,
        -- and mark all of those as terminal for the purposes of CFG
        -- creation.
        --
        -- Instead of doing a careful analysis of that graph, we adopt the
        -- following heuristic: kill any edges that point to the entry
        -- point of the renovate block, and symbolically execute through
        -- all the others. This catches at the very least any
        -- single-basic-block loops in the original binary and in most
        -- cases even their transformed version in the rewritten binary. If
        -- we ever kill such an edge, we have certainly broken a cycle; but
        -- cycles could appear in other ways that we don't catch.
        --
        -- This heuristic is reflected in the code like this: when deciding
        -- if a jump should be killed, we compare jump targets to a
        -- collection of "internal" addresses, and kill it if the target
        -- isn't in that collection. Then we omit the entry point's address
        -- from that collection, so that jumps to it are considered terminal.

        -- Multiple ParsedBlocks may have the same address, so the delete
        -- is really needed.
        internalAddrs = S.delete (MD.pblockAddr pb) $ S.fromList [MD.pblockAddr b | b <- pbs]
        (terminal_, nonTerminal) = partition isTerminalBlock pbs
        terminal = [pb | isTerminalBlock pb] ++ terminal_
        killEdges = concatMap (externalTransitions internalAddrs) (pb:pbs)
    fns <- archFuns
    ha <- asks $ handles . envCtx
    liftIO $ MS.mkBlockSliceCFG fns ha (W4L.OtherPos . fromString . show) pb nonTerminal terminal killEdges
  preRegsAsn <- regStateToAsn preRegs
  archRepr <- archStructRepr
  let regs = CS.assignReg archRepr preRegsAsn CS.emptyRegMap
  cres <- evalCFG regs cfg
  (postRegs, memTrace, jumpClass) <- getGPValueAndTrace cres
  return $ SimulationResult preRegs postRegs memTrace jumpClass rb

execGroundFn ::
  SymGroundEvalFn sym  -> 
  W4.SymExpr sym tp -> 
  EquivM sym arch (W4G.GroundValue tp)  
execGroundFn gfn e = liftIO (execGroundFnIO gfn e)

archStructRepr :: forall sym arch. EquivM sym arch (CC.TypeRepr (MS.ArchRegStruct arch))
archStructRepr = do
  archFs <- archFuns
  return $ CC.StructRepr $ MS.crucArchRegTypes archFs

memOpCondition :: MT.MemOpCondition sym -> EquivM sym arch (W4.Pred sym)
memOpCondition = \case
  MT.Unconditional -> withSymIO $ \sym -> return $ W4.truePred sym
  MT.Conditional p -> return p

checkSatisfiableWithModel ::
  String ->
  W4.Pred sym ->
  (W4R.SatResult (SymGroundEvalFn sym) () -> EquivM sym arch a) ->
  EquivM sym arch a
checkSatisfiableWithModel desc p k = withProc $ \proc -> do
  let mkResult r = W4R.traverseSatResult (pure . SymGroundEvalFn) pure r
  runInIO1 (mkResult >=> k) $ W4O.checkSatisfiableWithModel proc desc p

isTerminalBlock :: MD.ParsedBlock arch ids -> Bool
isTerminalBlock pb = case MD.pblockTermStmt pb of
  MD.ParsedCall{} -> True
  MD.PLTStub{} -> True
  MD.ParsedJump{} -> False
  MD.ParsedBranch{} -> False
  MD.ParsedLookupTable{} -> False
  MD.ParsedReturn{} -> False
  MD.ParsedArchTermStmt{} -> True -- TODO: think harder about this
  MD.ParsedTranslateError{} -> True
  MD.ClassifyFailure{} -> True

externalTransitions ::
  Set (MM.ArchSegmentOff arch) ->
  MD.ParsedBlock arch ids ->
  [(MM.ArchSegmentOff arch, MM.ArchSegmentOff arch)]
externalTransitions internalAddrs pb =
  [ (MD.pblockAddr pb, tgt)
  | tgt <- case MD.pblockTermStmt pb of
      MD.ParsedCall{} -> []
      MD.PLTStub{} -> []
      MD.ParsedJump _ tgt -> [tgt]
      MD.ParsedBranch _ _ tgt tgt' -> [tgt, tgt']
      MD.ParsedLookupTable _ _ tgts -> toList tgts
      MD.ParsedReturn{} -> []
      MD.ParsedArchTermStmt{} -> [] -- TODO: think harder about this
      MD.ParsedTranslateError{} -> []
      MD.ClassifyFailure{} -> []
  , tgt `S.notMember` internalAddrs
  ]

-- | True if this register can be assumed equivalent at the start of
-- a block
-- FIXME: Stack pointers need not be equal in general
preStableReg ::
  forall arch tp.
  ValidArch arch =>
  ConcreteBlock arch ->
  MM.ArchReg arch tp ->
  Bool
preStableReg _ reg | Just _ <- testEquality reg (MM.sp_reg @(MM.ArchReg arch)) = True
preStableReg blk reg = case concreteBlockEntry blk of
  BlockEntryInitFunction -> funCallArg reg || funCallStable reg
  BlockEntryPostFunction -> funCallRet reg || funCallStable reg
  -- FIXME: not entirely true, needs proper dependency analysis
  BlockEntryPostArch -> funCallStable reg
  _ -> False


mkRegisterDiff ::
  SymGroundEvalFn sym ->
  MM.ArchReg arch tp ->
  MacawRegEntry sym tp ->
  -- ^ original prestate
  MacawRegEntry sym tp ->
  -- ^ patched prestate
  MacawRegEntry sym tp ->
  -- ^ original post state
  MacawRegEntry sym tp ->
  -- ^ patched post state
  W4.Pred sym ->
  EquivM sym arch (RegisterDiff arch tp)
mkRegisterDiff fn reg preO preP postO postP equivE = do
  pre <- concreteValue fn preO
  pre' <- concreteValue fn preP
  post <- concreteValue fn postO
  post' <- concreteValue fn postP
  equiv <- execGroundFn fn equivE
  desc <- liftIO $ ppRegDiff fn postO postP
  pure RegisterDiff
    { rReg = reg
    , rTypeRepr = macawRegRepr preP
    , rPreOriginal = pre
    , rPrePatched = pre'
    , rPostOriginal = post
    , rPostPatched = post'
    , rPostEquivalent = equiv
    , rDiffDescription = desc
    }

concreteValue ::
  SymGroundEvalFn sym ->
  MacawRegEntry sym tp ->
  EquivM sym arch (ConcreteValue (MS.ToCrucibleType tp))
concreteValue fn e
  | CLM.LLVMPointerRepr _ <- macawRegRepr e
  , ptr <- macawRegValue e = do
    groundBV fn ptr
concreteValue _ e = throwHere (UnsupportedRegisterType (Some (macawRegRepr e)))

groundTraceDiff :: forall sym arch.
  SymGroundEvalFn sym ->
  MT.MemTraceImpl sym (MM.ArchAddrWidth arch) ->
  MT.MemTraceImpl sym (MM.ArchAddrWidth arch) ->
  EquivM sym arch (MemTraceDiff arch)
groundTraceDiff fn mem1 mem2 = do
  foot1 <- withSymIO $ \sym -> MT.traceFootprint sym (MT.memSeq mem1)
  foot2 <- withSymIO $ \sym -> MT.traceFootprint sym (MT.memSeq mem2)
  let foot = S.union foot1 foot2
  (S.toList . S.fromList) <$> mapM checkFootprint (S.toList foot)
  where
    checkFootprint ::
      MT.MemFootprint sym (MM.ArchAddrWidth arch) ->
      EquivM sym arch (MemOpDiff arch)
    checkFootprint (MT.MemFootprint ptr w dir cond) = do
      let repr = MM.BVMemRepr w MM.BigEndian
      val1 <- withSymIO $ \sym -> MT.readMemArr sym (MT.memArr mem1) ptr repr
      val2 <- withSymIO $ \sym -> MT.readMemArr sym (MT.memArr mem2) ptr repr
      cond' <- memOpCondition cond
      op1  <- groundMemOp fn ptr cond' val1
      op2  <- groundMemOp fn ptr cond' val2
      return $ MemOpDiff { mDirection = dir
                         , mOpOriginal = op1
                         , mOpRewritten = op2
                         }


groundMemOp ::
  SymGroundEvalFn sym ->
  CLM.LLVMPtr sym (MM.ArchAddrWidth arch) ->
  W4.Pred sym ->
  CLM.LLVMPtr sym w ->
  EquivM sym arch (GroundMemOp arch)
groundMemOp fn addr cond val = liftA3 GroundMemOp
  (groundLLVMPointer fn addr)
  (execGroundFn fn cond)
  (groundBV fn val)

groundBV ::
  SymGroundEvalFn sym ->
  CLM.LLVMPtr sym w ->
  EquivM sym arch (GroundBV w)
groundBV fn (CLM.LLVMPointer reg off) = do
  W4.BaseBVRepr w <- return $ W4.exprType off
  greg <- execGroundFn fn reg
  goff <- execGroundFn fn off
  let gbv = mkGroundBV w greg goff
  return gbv



groundLLVMPointer :: forall sym arch.
  SymGroundEvalFn sym ->
  CLM.LLVMPtr sym (MM.ArchAddrWidth arch) ->
  EquivM sym arch (GroundLLVMPointer (MM.ArchAddrWidth arch))
groundLLVMPointer fn ptr = groundBVAsPointer <$> groundBV fn ptr


trivialGlobalMap :: MS.GlobalMap sym (MT.MemTrace arch) w
trivialGlobalMap _ _ reg off = pure (CLM.LLVMPointer reg off)

-- TODO: What should happen if the Pred sym in a PartialRes in pres or pres' is false?
getGPValueAndTrace ::
  forall sym arch p ext.
  CS.ExecResult p sym ext (CS.RegEntry sym (MS.ArchRegStruct arch)) ->
  EquivM sym arch
    ( MM.RegState (MM.ArchReg arch) (MacawRegEntry sym)
    , MT.MemTraceImpl sym (MM.ArchAddrWidth arch)
    , MT.ExitClassifyImpl sym
    )
getGPValueAndTrace (CS.FinishedResult _ pres) = do
  mem <- asks envMemTraceVar
  eclass <- asks envExitClassVar
  case pres ^. CS.partialValue of
    CS.GlobalPair val globs
      | Just mt <- CGS.lookupGlobal mem globs
      , Just jc <- CGS.lookupGlobal eclass globs -> withValid $ do
        val' <- structToRegState @sym @arch val
        return $ (val', mt, jc)
    _ -> throwError undefined
getGPValueAndTrace (CS.AbortedResult _ ar) = throwHere . SymbolicExecutionFailed . ppAbortedResult $ ar
getGPValueAndTrace (CS.TimeoutResult _) = throwHere (SymbolicExecutionFailed "timeout")


structToRegState :: forall sym arch.
  CS.RegEntry sym (MS.ArchRegStruct arch) ->
  EquivM sym arch (MM.RegState (MM.ArchReg arch) (MacawRegEntry sym))
structToRegState e = do
  archVs <- asks $ envArchVals
  return $ MM.mkRegState (macawRegEntry . MS.lookupReg archVs e)


regStateToAsn :: forall sym arch.
  MM.RegState (MM.ArchReg arch) (MacawRegEntry sym) ->
  EquivM sym arch (Ctx.Assignment (CS.RegValue' sym)  (MS.MacawCrucibleRegTypes arch))
regStateToAsn regs = do
  archFs <- archFuns
  let allRegsAsn = MS.crucGenRegAssignment archFs
  return $ MS.macawAssignToCruc (\(MacawRegEntry _ v) -> CS.RV @sym v) $
    TFC.fmapFC (\r -> regs ^. MM.boundValue r) allRegsAsn



unconstrainedRegister ::
  forall sym arch tp.
  ConcreteBlock arch ->
  MM.ArchReg arch tp ->
  EquivM sym arch (MacawRegEntry sym tp)
unconstrainedRegister blk reg = do
  archFs <- archFuns
  let
    symbol = MS.crucGenArchRegName archFs reg
    repr = MM.typeRepr reg
  case repr of
    -- | Instruction pointers are exactly the start of the block
    _ | Just Refl <- testEquality reg (MM.ip_reg @(MM.ArchReg arch)) ->
      withSymIO $ \sym -> do
        ptr <- concreteToLLVM sym $ concreteAddress blk
        return $ MacawRegEntry (MS.typeToCrucible repr) ptr
    -- | Stack pointer is in a unique region
    _ | Just Refl <- testEquality reg (MM.sp_reg @(MM.ArchReg arch)) -> do
        stackRegion <- asks envStackRegion
        withSymIO $ \sym -> do
          bv <- W4.freshConstant sym symbol W4.knownRepr
          let ptr = CLM.LLVMPointer stackRegion bv
          return $ MacawRegEntry (MS.typeToCrucible repr) ptr
    MM.BVTypeRepr n -> withSymIO $ \sym -> do
      bv <- W4.freshConstant sym symbol (W4.BaseBVRepr n)
      -- TODO: This fixes the region to 0. Is that okay?
      ptr <- CLM.llvmPointer_bv sym bv
      return $ MacawRegEntry (MS.typeToCrucible repr) ptr
    _ -> throwHere (UnsupportedRegisterType (Some (MS.typeToCrucible repr)))

initialRegisterState ::
  ConcreteBlock arch ->
  MM.RegState (MM.ArchReg arch) (MacawRegEntry sym) ->
  MM.ArchReg arch tp ->
  EquivM sym arch (MacawRegEntry sym tp)
initialRegisterState blk regs reg = case preStableReg blk reg of
  True -> return $ regs ^. MM.boundValue reg
  False -> unconstrainedRegister blk reg

lookupBlocks ::
  ParsedFunctionMap arch ->
  ConcreteBlock arch ->
  EquivM sym arch (CC.Some (Compose [] (MD.ParsedBlock arch)))
lookupBlocks pfm b = case M.assocs $ M.unions $ fmap snd $ IM.lookupLE i pfm of
  [(start', CC.Some (ParsedBlockMap pbm))] -> do
    case concreteBlockEntry b of
      BlockEntryInitFunction -> do
        funAddr <- segOffToAddr start'
        when (funAddr /= start) $
          throwHere $ LookupNotAtFunctionStart start
      _ -> return ()
    let result = concat $ IM.elems $ IM.intersecting pbm i
    return $ CC.Some (Compose result)
  blks -> throwHere $ NoUniqueFunctionOwner i (fst <$> blks)
  where
  start@(ConcreteAddress addr) = concreteAddress b
  end = ConcreteAddress (MM.MemAddr (MM.addrBase addr) maxBound)
  i = IM.OpenInterval start end

data BlockTarget arch =
  BlockTarget
    { targetCall :: ConcreteBlock arch
    , targetReturn :: Maybe (ConcreteBlock arch)
    }

instance MM.MemWidth (MM.ArchAddrWidth arch) => Show (BlockTarget arch) where
  show (BlockTarget a b) = "BlockTarget (" ++ show a ++ ") " ++ "(" ++ show b ++ ")"

-- | From the given starting point, find all of the accessible
-- blocks
getSubBlocks ::
  forall sym arch.
  ParsedFunctionMap arch ->
  ConcreteBlock arch ->
  EquivM sym arch [BlockTarget arch]
getSubBlocks pfm b = case M.assocs $ M.unions $ fmap snd $ IM.lookupLE i pfm of
  [(_, CC.Some (ParsedBlockMap pbm))] -> do
    let pbs = concat $ IM.elems $ IM.intersecting pbm i
    concat <$> mapM (concreteExternalJumpTargets pbs) pbs
  blks -> throwHere $ NoUniqueFunctionOwner i (fst <$> blks)
  where
  start@(ConcreteAddress saddr) = concreteAddress b
  end = ConcreteAddress (MM.MemAddr (MM.addrBase saddr) maxBound)
  i = IM.OpenInterval start end

concreteExternalJumpTargets ::
  forall sym arch ids.
  ValidArch arch =>
  [MD.ParsedBlock arch ids] ->
  MD.ParsedBlock arch ids ->
  EquivM sym arch [BlockTarget arch]
concreteExternalJumpTargets allPbs pb = do
  targets <- concreteJumpTargets pb
  addrs <- mapM (segOffToAddr . MD.pblockAddr) allPbs
  let
    isTargetExternal btgt = not ((concreteAddress (targetCall btgt)) `elem` addrs)
  return $ filter isTargetExternal targets

mkConcreteBlock ::
  BlockEntryKind arch ->
  ConcreteAddress arch ->
  ConcreteBlock arch
mkConcreteBlock k a = ConcreteBlock a k

concreteNextIPs ::
  ValidArch arch =>
  MM.RegState (MM.ArchReg arch) (MM.Value arch ids) ->
  [ConcreteAddress arch]
concreteNextIPs st = concreteValueAddress $ st ^. MM.curIP

concreteValueAddress ::
  MM.Value arch ids (MM.BVType (MM.ArchAddrWidth arch)) ->
  [ConcreteAddress arch]
concreteValueAddress = \case
  MM.RelocatableValue _ addr -> [ConcreteAddress addr]
  MM.AssignedValue (MM.Assignment _ rhs) -> case rhs of
    MM.EvalApp (MM.Mux _ _ b1 b2) -> concreteValueAddress b1 ++ concreteValueAddress b2
    _ -> []
  _ -> []

concreteJumpTargets ::
  forall sym arch ids.
  ValidArch arch =>
  MD.ParsedBlock arch ids ->
  EquivM sym arch [BlockTarget arch]
concreteJumpTargets pb = case MD.pblockTermStmt pb of
  MD.ParsedCall st ret -> go (concreteNextIPs st) ret

  MD.PLTStub st _ _ -> case MapF.lookup (MM.ip_reg @(MM.ArchReg arch)) st of
    Just addr -> go (concreteValueAddress addr) Nothing
    _ -> return $ []
  MD.ParsedJump _ tgt -> do
    blk <- mkConcreteBlock BlockEntryJump <$> segOffToAddr tgt
    return $ [ BlockTarget blk Nothing ]
  MD.ParsedBranch _ _ t f -> do
    blk_t <- mkConcreteBlock BlockEntryJump <$> segOffToAddr t
    blk_f <- mkConcreteBlock BlockEntryJump <$> segOffToAddr f
    return $ [ BlockTarget blk_t Nothing, BlockTarget blk_f Nothing ]
  MD.ParsedLookupTable st _ _ -> go (concreteNextIPs st) Nothing
  MD.ParsedArchTermStmt _ st _ -> do
    return $ [ BlockTarget (mkConcreteBlock BlockEntryPostArch next) Nothing
             | next <- (concreteNextIPs st) ]
  _ -> return []
  where
    go ::
      [ConcreteAddress arch] ->
      Maybe (MM.ArchSegmentOff arch) ->
      EquivM sym arch [BlockTarget arch]
    go next_ips ret = do
      ret_blk <- fmap (mkConcreteBlock BlockEntryPostFunction) <$> mapM segOffToAddr ret
      return $ [ BlockTarget (mkConcreteBlock BlockEntryInitFunction next) ret_blk | next <- next_ips ]


segOffToAddr ::
  MM.ArchSegmentOff arch ->
  EquivM sym arch (ConcreteAddress arch)
segOffToAddr off = concreteFromAbsolute <$>
  liftMaybe (MM.segoffAsAbsoluteAddr off) (NonConcreteParsedBlockAddress off)

liftMaybe :: Maybe a -> InnerEquivalenceError arch -> EquivM sym arch a
liftMaybe Nothing e = throwHere e
liftMaybe (Just a) _ = pure a

runDiscovery ::
  ValidArch arch =>
  PB.LoadedELF arch ->
  ExceptT (EquivalenceError arch) IO (MM.MemSegmentOff (MM.ArchAddrWidth arch), ParsedFunctionMap arch)
runDiscovery elf = do
  let
    bin = PB.loadedBinary elf
    archInfo = PB.archInfo elf
  entries <- toList <$> MBL.entryPoints bin
  pfm <- goDiscoveryState $
    MD.cfgFromAddrs archInfo (MBL.memoryImage bin) M.empty entries []
  return (head entries, pfm)
  where
  goDiscoveryState ds = id
    . fmap (IM.unionsWith M.union)
    . mapM goSomeDiscoveryFunInfo
    . M.assocs
    $ ds ^. MD.funInfo
  goSomeDiscoveryFunInfo (entrySegOff, CC.Some dfi) = markEntryPoint entrySegOff <$> goDiscoveryFunInfo dfi
  goDiscoveryFunInfo dfi = fmap (ParsedBlockMap . IM.fromListWith (++)) . sequence $
    [ (\addrs -> (addrs, [pb])) <$> archSegmentOffToInterval blockSegOff (MD.blockSize pb)
    | (blockSegOff, pb) <- M.assocs (dfi ^. MD.parsedBlocks)
    ]

archSegmentOffToInterval ::
  (MonadError (EquivalenceError arch) m, MM.MemWidth (MM.ArchAddrWidth arch)) =>
  MM.ArchSegmentOff arch ->
  Int ->
  m (IM.Interval (ConcreteAddress arch))
archSegmentOffToInterval segOff size = case MM.segoffAsAbsoluteAddr segOff of
  Just w -> pure (IM.IntervalCO start (start `addressAddOffset` fromIntegral size))
    where start = concreteFromAbsolute w
  Nothing -> throwError $ equivalenceError $ StrangeBlockAddress segOff

buildBlockMap ::
  [PatchPair arch] ->
  BlockMapping arch ->
  BlockMapping arch
buildBlockMap pairs bm = foldr go bm pairs
  where
    go :: PatchPair arch -> BlockMapping arch -> BlockMapping arch
    go (PatchPair orig patched) (BlockMapping m) =
      BlockMapping $ M.alter (doAddAddr (concreteAddress patched)) (concreteAddress orig) m

-- | Prefer existing entries
doAddAddr ::
  ConcreteAddress arch ->
  Maybe (ConcreteAddress arch) ->
  Maybe (ConcreteAddress arch)
doAddAddr _ (Just addr) = Just addr
doAddAddr addr Nothing = Just addr


getAllPairs :: EquivM sym arch [PatchPair arch]
getAllPairs = do
  EquivState open closed failed <- get
  return $ S.toList $ S.union (S.union open closed) failed

getBlockMap :: EquivM sym arch (BlockMapping arch)
getBlockMap = do
  BlockMapping m <- asks envBlockMapping
  pairs <- getAllPairs
  let m' =
        foldr (\(PatchPair o p) ->
                 M.alter (doAddAddr (concreteAddress p)) (concreteAddress o)) m pairs
  return $ BlockMapping m'


mkIPEquivalence ::
  EquivM sym arch (
    CLM.LLVMPtr sym (MM.ArchAddrWidth arch) ->
    CLM.LLVMPtr sym (MM.ArchAddrWidth arch) ->
    IO (W4.Pred sym)
    )
mkIPEquivalence = do
  BlockMapping blockMap <- getBlockMap
  let assocs = filter (\(blkO, blkP) -> blkO /= blkP) $ M.assocs blockMap
  withSymIO $ \sym -> do
    ips <- traverse (concreteToLLVM sym . fst) assocs
    ips' <- traverse (concreteToLLVM sym . snd) assocs
    let [regSS, offSS, regSS', offSS', ipEqSS] = map userSymbol $
          ["orig_reg", "orig_off", "rewrite_reg", "rewrite_off", "related_ips"]
    regionVar  <- W4.freshBoundVar sym regSS  W4.knownRepr
    offsetVar  <- W4.freshBoundVar sym offSS  W4.knownRepr
    regionVar' <- W4.freshBoundVar sym regSS' W4.knownRepr
    offsetVar' <- W4.freshBoundVar sym offSS' W4.knownRepr

    let ipArg  = CLM.LLVMPointer (W4.varExpr sym regionVar ) (W4.varExpr sym offsetVar )
        ipArg' = CLM.LLVMPointer (W4.varExpr sym regionVar') (W4.varExpr sym offsetVar')
        iop <&&> iop' = do
          p  <- iop
          p' <- iop'
          W4.andPred sym p p'
    alternatives <- flipZipWithM ips ips' $ \ip ip' -> llvmPtrEq sym ipArg ip <&&> llvmPtrEq sym ipArg' ip'
    anyAlternative <- foldM (W4.orPred sym) (W4.falsePred sym) alternatives

    tableEntries <- forM ips $ \ip -> llvmPtrEq sym ipArg ip
    isInTable <- foldM (W4.orPred sym) (W4.falsePred sym) tableEntries

    plainEq <- llvmPtrEq sym ipArg ipArg'
    -- only if the first entry is in this table do we consult this table, otherwise
    -- we require actual pointer equality
    body <- W4.baseTypeIte sym isInTable anyAlternative plainEq

    ipEqSymFn <- W4.definedFn sym
      ipEqSS
      (Ctx.empty `Ctx.extend` regionVar `Ctx.extend` offsetVar `Ctx.extend` regionVar' `Ctx.extend` offsetVar')
      body
      W4.AlwaysUnfold

    pure $ \(CLM.LLVMPointer region offset) (CLM.LLVMPointer region' offset') -> W4.applySymFn sym ipEqSymFn
      (Ctx.empty `Ctx.extend` region `Ctx.extend` offset `Ctx.extend` region' `Ctx.extend` offset')


data RegEquivCheck sym arch where
  RegEquivCheck ::
    (forall tp.
      MT.ExitCase ->
      MM.ArchReg arch tp ->
      MacawRegEntry sym tp ->
      MacawRegEntry sym tp ->
      IO (W4.Pred sym)) ->
    RegEquivCheck sym arch


mkRegEquivCheck ::
  forall sym arch.
  SimulationResult sym arch ->
  SimulationResult sym arch ->
  EquivM sym arch (RegEquivCheck sym arch)
mkRegEquivCheck _simResultO _simResultP = do

  withSymIO $ \sym -> return $ RegEquivCheck $ \ecase reg (MacawRegEntry repr bvO) (MacawRegEntry _ bvP) -> do
    case repr of
        CLM.LLVMPointerRepr _ -> case testEquality reg ipReg of
          Just Refl ->
            -- IP equivalence is checked in the post-state through function discovery

            return $ W4.truePred sym
            -- TODO: What to do with the link register (index 1 in the current
            -- register struct for PPC64)? Is ipEq good enough? Things to worry
            -- about with that choice:
            -- 1. We should probably initialize the link register somehow for both
            -- blocks so that the register starts out equivalent. Would be sort of
            -- a shame to declare blocks inequivalent because they both started
            -- with 0 in their LR and didn't change that.
            -- 2. ipEq declares the starts of blocks equivalent. blr tends to come
            -- at the end of blocks, not the start.

            -- TODO: Stack pointer need not be equivalent in general, but we need to treat stack-allocated
            -- variables specially to reason about how they may be offset

          -- | For registers used for function arguments, we assert equivalence when
          -- the jump target is known to be a function call
          _ | funCallArg reg -> case ecase of
                MT.ExitCall -> llvmPtrEq sym bvO bvP
                _ -> return $ W4.truePred sym
          _ | funCallRet reg -> case ecase of
                MT.ExitReturn -> llvmPtrEq sym bvO bvP
                _ -> return $ W4.truePred sym
          _ | funCallStable reg -> llvmPtrEq sym bvO bvP
          -- FIXME: We need to calculate the equivalence condition on functions based on
          -- how they are used
          --_ | False, funCallStable reg -> do
          --      let
          --        preBvO = (resultPreRegs simResultO) ^. MM.boundValue reg
          --        preBvP = (resultPreRegs simResultP) ^. MM.boundValue reg
          --      case ecase of
          --        MT.ExitReturn -> do
          --          eqO <- llvmPtrEq sym (macawRegValue preBvO) bvO
          --          eqP <- llvmPtrEq sym (macawRegValue preBvP) bvP
          --          W4.andPred sym eqO eqP
          --        _ -> return $ W4.truePred sym

          _ -> return $ W4.truePred sym
        _ -> error "Unsupported register type"
  where
    ipReg = MM.ip_reg @(MM.ArchReg arch)
    

flipZipWithM :: Monad m => [a] -> [b] -> (a -> b -> m c) -> m [c]
flipZipWithM as bs f = zipWithM f as bs

userSymbol :: String -> W4.SolverSymbol
userSymbol s = case W4.userSymbol s of
  Left err -> error $ "Bad solver symbol:" ++ show err
  Right ss -> ss

concreteToLLVM ::
  ( 
   w ~ MM.ArchAddrWidth arch, MM.MemWidth w, KnownNat w, 1 <= w
  , W4.IsExprBuilder sym
  ) =>
  sym ->
  ConcreteAddress arch ->
  IO (CLM.LLVMPtr sym w)
concreteToLLVM sym c = do
  region <- W4.natLit sym 0
  offset <- W4.bvLit sym W4.knownRepr (BVS.mkBV W4.knownRepr (toInteger (absoluteAddress c)))
  pure (CLM.LLVMPointer region offset)

llvmPtrEq ::
  CB.IsSymInterface sym =>
  sym ->
  CLM.LLVMPtr sym w ->
  CLM.LLVMPtr sym w ->
  IO (W4.Pred sym)
llvmPtrEq sym (CLM.LLVMPointer region offset) (CLM.LLVMPointer region' offset') = do
  regionsEq <- W4.isEq sym region region'
  offsetsEq <- W4.isEq sym offset offset'
  W4.andPred sym regionsEq offsetsEq<|MERGE_RESOLUTION|>--- conflicted
+++ resolved
@@ -104,11 +104,7 @@
   DiscoveryConfig ->
   [PatchPair arch] ->
   ExceptT (EquivalenceError arch) IO Bool
-<<<<<<< HEAD
-verifyPairs logAction elf elf' blockMap pPairs = do
-=======
-verifyPairs elf elf' blockMap dcfg pPairs = do
->>>>>>> b93f463c
+verifyPairs logAction elf elf' blockMap dcfg pPairs = do
   Some gen <- liftIO . stToIO $ N.newSTNonceGenerator
   vals <- case MS.genArchVals (Proxy @MT.MemTraceK) (Proxy @arch) of
     Nothing -> throwError $ equivalenceError UnsupportedArchitecture
@@ -164,11 +160,8 @@
         , envMemTraceVar = model
         , envExitClassVar = evar
         , envBlockMapping = buildBlockMap pPairs blockMap
-<<<<<<< HEAD
         , envLogger = logAction
-=======
         , envDiscoveryCfg = dcfg
->>>>>>> b93f463c
         }
 
     liftIO $ do
@@ -277,13 +270,10 @@
     TF.foldrMF (\(Const p1) p2 -> W4.andPred sym p1 p2) (W4.truePred sym) preds
 
   withSymIO $ \sym -> CB.resetAssumptionState sym
-<<<<<<< HEAD
-  assertPrecondition regEq simResult simResult'
-  matchTraces registersEquivalent regEq (oBlocks, simResult) (pBlocks, simResult')
-=======
+
   assertPrecondition simResult simResult'
-  matchTraces pPair registersEquivalent regEq simResult simResult'
->>>>>>> b93f463c
+  matchTraces pPair registersEquivalent regEq (oBlocks, simResult) (pBlocks, simResult')
+
 
 
 isIPAligned ::
@@ -325,8 +315,9 @@
   SimulationResult sym arch ->
   SimulationResult sym arch ->
   SymGroundEvalFn sym ->
+  (InequivalenceResult arch -> EquivM sym arch ()) ->
   EquivM sym arch a
-throwInequivalenceResult defaultReason regEq simResult simResult' fn@(SymGroundEvalFn fn') = do
+throwInequivalenceResult defaultReason regEq simResult simResult' fn@(SymGroundEvalFn fn') emit = do
   let
     RegEquivCheck eqPred = regEq
     regsO = resultRegs simResult
@@ -349,7 +340,9 @@
         if isMemoryDifferent memdiff then InequivalentMemory
         else if areRegistersDifferent regdiff then InequivalentRegisters
         else defaultReason
-  throwHere $ InequivalentError $ InequivalentResults memdiff (ecaseO, ecaseP) regdiff reason
+  let ir = InequivalentResults memdiff (ecaseO, ecaseP) regdiff reason
+  emit ir
+  throwHere $ InequivalentError ir
 
 isMemoryDifferent :: forall arch. MemTraceDiff arch -> Bool
 isMemoryDifferent diffs = any go diffs
@@ -372,11 +365,7 @@
   (PE.Blocks arch, SimulationResult sym arch) ->
   (PE.Blocks arch, SimulationResult sym arch) ->
   EquivM sym arch ()
-<<<<<<< HEAD
-matchTraces prevChecks regEq (oBlocks, simResult) (pBlocks, simResult') = do
-=======
-matchTraces pPair prevChecks regEq simResult simResult' = do
->>>>>>> b93f463c
+matchTraces pPair prevChecks regEq (oBlocks, simResult) (pBlocks, simResult') = do
   eqWrites <- withSymIO $ \sym -> do
     let
       eqRel :: forall w. CLM.LLVMPtr sym w -> CLM.LLVMPtr sym w -> IO (W4.Pred sym)
@@ -396,7 +385,6 @@
     W4.andPred sym eqState prevChecks
   notChecks <- withSymIO $ \sym -> W4.notPred sym checks
 
-<<<<<<< HEAD
   startedAt <- liftIO TM.getCurrentTime
   checkSatisfiableWithModel satResultDescription notChecks $ \satRes -> do
     finishedBy <- liftIO TM.getCurrentTime
@@ -409,28 +397,8 @@
         emitEvent (PE.CheckedEquivalence oBlocks pBlocks PE.Inconclusive duration)
         throwHere InconclusiveSAT
       W4R.Sat fn@(SymGroundEvalFn fn') -> do
-        let RegEquivCheck eqPred = regEq
-        ecase <- liftIO $ MT.groundExitCase fn' (resultExit simResult')
-        memdiff <- groundTraceDiff fn (resultMem simResult) (resultMem simResult')
-        regdiff <- MM.traverseRegsWith
-          (\r preO -> do
-              let
-                preP = (resultPreRegs simResult') ^. MM.boundValue r
-                postO = regs ^. MM.boundValue r
-                postP = regs' ^. MM.boundValue r
-              equivE <- liftIO $ eqPred ecase r postO postP
-              mkRegisterDiff fn r preO preP postO postP equivE
-          )
-          (resultPreRegs simResult)
-        let ir = InequivalentResults memdiff ecase regdiff
-        emitEvent (PE.CheckedEquivalence oBlocks pBlocks (PE.Inequivalent ir) duration)
-        throwHere $ InequivalentError ir
-=======
-  checkSatisfiableWithModel satResultDescription notChecks $ \case
-    W4R.Unsat _ -> return ()
-    W4R.Unknown -> throwHere InconclusiveSAT
-    W4R.Sat fn -> throwInequivalenceResult InvalidPostState regEq simResult simResult' fn
->>>>>>> b93f463c
+        let emit ir = emitEvent (PE.CheckedEquivalence oBlocks pBlocks (PE.Inequivalent ir) duration)
+        throwInequivalenceResult InvalidPostState regEq simResult simResult' fn emit
 
   -- compute possible call targets and add them to the set of open pairs
   withSymIO $ \sym -> do
@@ -476,9 +444,10 @@
 
     W4.notPred sym validCall
 
+  -- FIXME: Stream results out from this SAT check
   checkSatisfiableWithModel "check" notValidCall $ \case
     W4R.Unsat _ -> return ()
-    W4R.Sat fn -> throwInequivalenceResult InvalidCallPair regEq simResult simResult' fn
+    W4R.Sat fn -> throwInequivalenceResult InvalidCallPair regEq simResult simResult' fn (\_ -> return ())
     W4R.Unknown -> throwHere InconclusiveSAT
 
   markPairVerified pPair
