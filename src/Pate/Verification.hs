{-# LANGUAGE AllowAmbiguousTypes #-}
{-# LANGUAGE DataKinds #-}
{-# LANGUAGE FlexibleContexts #-}
{-# LANGUAGE ConstraintKinds #-}
{-# LANGUAGE LambdaCase #-}
{-# LANGUAGE PolyKinds #-}
{-# LANGUAGE RankNTypes #-}
{-# LANGUAGE GADTs #-}
{-# LANGUAGE GeneralizedNewtypeDeriving #-}
{-# LANGUAGE ScopedTypeVariables #-}
{-# LANGUAGE StandaloneDeriving #-}
{-# LANGUAGE TypeApplications #-}
{-# LANGUAGE TypeFamilies #-}
{-# LANGUAGE TypeOperators #-}
{-# LANGUAGE QuantifiedConstraints #-}
{-# LANGUAGE UndecidableInstances #-}
{-# LANGUAGE PatternSynonyms #-}
{-# LANGUAGE MultiParamTypeClasses #-}
{-# LANGUAGE FlexibleInstances #-}

-- must come after TypeFamilies, see also https://gitlab.haskell.org/ghc/ghc/issues/18006
{-# LANGUAGE NoMonoLocalBinds #-}

module Pate.Verification
  ( verifyPairs
  ) where

import           Prelude hiding ( fail )

import           GHC.Stack ( HasCallStack )
import           Data.Bits
import           Control.Monad ( when, void )
import qualified Control.Monad.Fail as CMF
import qualified Control.Monad.IO.Unlift as IO
import qualified Control.Monad.Reader as CMR
import qualified Control.Monad.State as CMS
import qualified Control.Monad.Trans as CMT

import           Control.Applicative
import           Control.Lens hiding ( op, pre )
import qualified Control.Monad.Except as CME
import           Control.Monad.IO.Class ( liftIO )

import qualified Data.BitVector.Sized as BVS
import qualified Data.Foldable as F
import qualified Data.Functor.Compose as DFC
import qualified Data.IntervalMap as IM
import qualified Data.List as DL
import           Data.Maybe (catMaybes)
import qualified Data.Map as M
import           Data.Proxy ( Proxy(..) )
import           Data.Set (Set)
import qualified Data.Set as S
import           Data.String ( fromString )
import qualified Data.Text as T
import qualified Data.Time as TM
import qualified Data.Traversable as DT
import           GHC.TypeLits
import qualified Lumberjack as LJ
import qualified System.IO as IO
import qualified Data.Word.Indexed as W

import qualified Data.Macaw.BinaryLoader.PPC as TOC (HasTOC(..))
import qualified Data.Macaw.BinaryLoader.PPC.TOC as TOC
import qualified Data.Macaw.BinaryLoader as MBL
import qualified Data.Macaw.CFG as MM
import qualified Data.Macaw.Discovery as MD


import qualified Data.Macaw.Symbolic as MS
import qualified Data.Macaw.Types as MM


import qualified Data.Parameterized.Context as Ctx
import qualified Data.Parameterized.Nonce as N
import           Data.Parameterized.Some ( Some(..) )
import qualified Data.Parameterized.TraversableFC as TFC
import qualified Data.Parameterized.Map as MapF

import qualified Lang.Crucible.Backend as CB
import qualified Lang.Crucible.Backend.Online as CBO
import qualified Lang.Crucible.CFG.Core as CC
import qualified Lang.Crucible.FunctionHandle as CFH
import qualified Lang.Crucible.LLVM.MemModel as CLM
import qualified Lang.Crucible.Simulator as CS
import qualified Lang.Crucible.Simulator.GlobalState as CGS
import qualified Lang.Crucible.Types as CT

import qualified What4.Expr.Builder as W4B
import qualified What4.Expr.GroundEval as W4G
import qualified What4.Interface as W4
import qualified What4.Partial as W4P
import qualified What4.ProblemFeatures as W4PF
import qualified What4.ProgramLoc as W4L
import qualified What4.Solver.Yices as W4Y
--import qualified What4.Protocol.SMTWriter as W4O
import qualified What4.SatResult as W4R
--import qualified What4.Protocol.SMTLib2 as SMT2

import qualified Pate.Binary as PB
import           Pate.CounterExample
import           Pate.Equivalence
import qualified Pate.Event as PE
<<<<<<< HEAD
import qualified Pate.ExprMappable as PEM
import qualified Pate.Memory.MemTrace as MT
=======
import qualified Pate.Proof as PP
import           Pate.Types
>>>>>>> aeeb0a8f
import           Pate.Monad
import           Pate.SimState
import qualified Pate.SimulatorRegisters as PSR
import           Pate.Types
import           What4.ExprHelpers

import qualified What4.Config as W4C

-- | Verify equality of the given binaries.
verifyPairs ::
  forall arch.
  ValidArch arch =>
  LJ.LogAction IO (PE.Event arch) ->
  PB.LoadedELF arch ->
  PB.LoadedELF arch ->
  BlockMapping arch ->
  DiscoveryConfig ->
  [PatchPair arch] ->
  CME.ExceptT (EquivalenceError arch) IO Bool
verifyPairs logAction elf elf' blockMap dcfg pPairs = do
  Some gen <- liftIO N.newIONonceGenerator
  vals <- case MS.genArchVals (Proxy @MT.MemTraceK) (Proxy @arch) of
    Nothing -> CME.throwError $ equivalenceError UnsupportedArchitecture
    Just vs -> pure vs
  ha <- liftIO CFH.newHandleAllocator
  (oMain, oPfm)  <- runDiscovery elf
  (pMain, pPfm) <- runDiscovery elf'

  liftIO $ LJ.writeLog logAction (PE.LoadedBinaries (elf, oPfm) (elf', pPfm))

  Some gen' <- liftIO N.newIONonceGenerator
  let pfeats = W4PF.useBitvectors .|. W4PF.useSymbolicArrays .|. W4PF.useIntegerArithmetic .|. W4PF.useStructs
  -- TODO: the online backend is not strictly necessary, however we are currently using
  -- 'What4.Protocol.Online.checkSatisfiableWithModel' to invoke the solver. Additionally
  -- we are using What4.Protocol.Online.inNewFrameWithVars' to treat bound variables as free.
  CBO.withYicesOnlineBackend W4B.FloatRealRepr gen' CBO.NoUnsatFeatures pfeats $ \sym -> do
    let cfg = W4.getConfiguration sym
    --pathSetter <- liftIO $ W4C.getOptionSetting CBO.solverInteractionFile cfg
    timeout <- liftIO $ W4C.getOptionSetting W4Y.yicesGoalTimeout cfg
    void $ liftIO $ W4C.setOpt timeout 5
    
    
    --[] <- liftIO $ W4C.setOpt pathSetter (T.pack "./solver.out")
    proc <- liftIO $ CBO.withSolverProcess sym (CMF.fail "invalid") return

    
    eval <- CMT.lift (MS.withArchEval vals sym pure)
    model <- CMT.lift (MT.mkMemTraceVar @arch ha)
    bvar <- CMT.lift (CC.freshGlobalVar ha (T.pack "block_end") W4.knownRepr)
    undefops <- liftIO $ MT.mkUndefinedPtrOps sym

    stackRegion <- liftIO $ W4.natLit sym 1
    globalRegion <- liftIO $ W4.natLit sym 2

    startedAt <- liftIO TM.getCurrentTime
    let
      exts = MT.macawTraceExtensions eval model (trivialGlobalMap @_ @arch) undefops

      oCtx = BinaryContext
        { binary = PB.loadedBinary elf
        , parsedFunctionMap = oPfm
        , binEntry = oMain
        }
      rCtx = BinaryContext
        { binary = PB.loadedBinary elf'
        , parsedFunctionMap = pPfm
        , binEntry = pMain
        }
      ctxt = EquivalenceContext
        { nonces = gen
        , handles = ha
        , exprBuilder = sym
        , originalCtx = oCtx
        , rewrittenCtx = rCtx
        
        }
      env = EquivEnv
        { envSym = sym
        , envProc = proc
        , envWhichBinary = Nothing
        , envCtx = ctxt
        , envArchVals = vals
        , envExtensions = exts
        , envStackRegion = stackRegion
        , envGlobalRegion = globalRegion
        , envMemTraceVar = model
        , envBlockEndVar = bvar
        , envBlockMapping = buildBlockMap pPairs blockMap
        , envLogger = logAction
        , envDiscoveryCfg = dcfg
        , envPrecondProp = PropagateExactEquality
        , envBaseEquiv = stateEquivalence sym stackRegion
        , envFailureMode = ThrowOnAnyFailure
        , envProofEmitMode = ProofEmitAll
        , envGoalTriples = [] -- populated in runVerificationLoop
        , envValidSym = Sym sym
        , envStartTime = startedAt
        , envTocs = (TOC.getTOC $ PB.loadedBinary elf, TOC.getTOC $ PB.loadedBinary elf')
        -- TODO: restructure EquivEnv to avoid this
        , envCurrentFunc = error "no function under analysis"
        , envCurrentAsm = W4.truePred sym
        }

    liftIO $ do
      putStr "\n"
      stats <- runVerificationLoop env pPairs
      liftIO . putStr $ ppEquivalenceStatistics stats
      return $ equivSuccess stats

---------------------------------------------
-- Top-level loop

-- | Verify equivalence of the given function pairs.
--
-- The set of "goal" triples (pre-domain, block, and post-domain) is defined by the 'envGoalTriples' field of the underlying
-- 'EquivEnv'. This is initially populated by the given list of function pairs (i.e. function
-- we explicitly want to check the equivalence of), as well as the main entry points for
-- each program (given that 'cfgPairMain' is set on the 'DiscoveryConfig' of the given 'EquivEnv').
--
-- Each "triple" represents an equivalence pre-domain (exact equivalence on the entire machine state,
-- by default, for all the given pairs), a pair of functions,
-- and a post-domain (exact equivalence on global memory, by default).
--
-- Verification proceeds by taking some goal triple an attempting to verify its equivalence.
-- This occurs through a bottom-up analysis of all the intermediate blocks between the start of
-- the function and all possible exits. This traversal is defined by 'checkEquivalence', which
-- either returns normally on success or throws an error if equivalence cannot be proven.
--
-- After a check is completed, the open triple is removed from  and either added to the set
-- of "successful" proofs (i.e. 'stProvenTriples') or "failed" proofs ('stFailedTriples').
-- The next open triple is then popped from 'stOpenTriples' and checked, repeating until
-- no open triples are left.
--
-- Currently the set of open triples is unchanged during 'checkEquivalence':
-- emerging problems are internally solved by a recursive descent rather than this loop.
-- This traversal is therefore more complicated than strictly necessary, however it supports
-- the likely future requirement for equivalence checks to emit deferred equivalence
runVerificationLoop ::
  forall sym arch.
  EquivEnv sym arch ->
  -- | A list of block pairs to test for equivalence. They must be the start of a function.
  [PatchPair arch] ->
  IO EquivalenceStatistics
runVerificationLoop env pPairs = do
  let
    st = EquivState
          { stProofs = []
          , stSimResults = M.empty
          , stEqStats = mempty
          }
  result <- CME.runExceptT $ runEquivM env st doVerify
  case result of
    Left err -> withValidEnv env $ error (show err)
    Right r -> return r

  where
    doVerify :: EquivM sym arch EquivalenceStatistics
    doVerify = do
      pPairs' <- (CMR.asks $ cfgPairMain . envDiscoveryCfg) >>= \case
        True -> do
          mainO <- CMR.asks $ binEntry . originalCtx . envCtx
          mainP <- CMR.asks $ binEntry . rewrittenCtx . envCtx
          blkO <- mkConcreteBlock BlockEntryInitFunction mainO
          blkP <- mkConcreteBlock BlockEntryInitFunction mainP
          let pPair = PatchPair blkO blkP
          return $ pPair : pPairs
        False -> return pPairs
      triples <- DT.forM pPairs' $ topLevelTriple
      CMR.local (\env' -> env' { envGoalTriples = triples } ) $
        F.forM_ triples go
      CMS.gets stEqStats

    go ::
      PP.EquivTriple sym arch -> EquivM sym arch ()
    go triple = do
      result <- manifestError $ checkEquivalence triple
      printResult result
      normResult <- return $ case result of
        Left err | InequivalentError _ <- errEquivError err -> EquivalenceStatistics 1 0 0
        Left _ -> EquivalenceStatistics 1 0 1
        Right _ -> EquivalenceStatistics 1 1 0
      CMS.modify' $ \st -> st { stEqStats = normResult <> (stEqStats st) }


printPreamble :: PatchPair arch -> EquivM sym arch ()
printPreamble pPair = liftIO $ putStr $ ""
    ++ "Checking equivalence of "
    ++ ppBlock (pOrig pPair)
    ++ " and "
    ++ ppBlock (pPatched pPair)
    ++ " (" ++ ppBlockEntry (concreteBlockEntry (pOrig pPair)) ++ ") "
    ++ ": "

ppBlockEntry :: BlockEntryKind arch -> String
ppBlockEntry be = case be of
  BlockEntryInitFunction -> "function entry point"
  BlockEntryPostFunction -> "intermediate function point"
  BlockEntryPostArch -> "intermediate function point (after syscall)"
  BlockEntryJump -> "unknown program point"

printResult :: Either (EquivalenceError arch) () -> EquivM sym arch ()
printResult (Left err) = liftIO $ putStr . ppEquivalenceError $ err
printResult (Right ()) = liftIO $ putStr "✓\n"



-- | Verify that the given triple: that a pair of blocks yield equivalent
-- states on the post-domain, assuming equality on the pre-domain.
-- Throws an exception if there is an inequality result, otherwise
-- it returns normally.
checkEquivalence ::
  PP.EquivTriple sym arch ->
  EquivM sym arch ()
checkEquivalence triple = startTimer $ withSym $ \sym -> do
  withValid @() $ liftIO $ W4B.startCaching sym
  eqRel <- CMR.asks envBaseEquiv
  stackRegion <- CMR.asks envStackRegion
  -- first try proving equivalence by assuming that exact equality
  -- is the only condition we are propagating backwards, so we
  -- don't do any work to try to intelligently narrow this down

  -- TODO: it's unclear how fine-grained to make this, or if it's even
  -- a good idea, but it makes the tests finish in about 1/3 the time
  proof <- CMR.asks envPrecondProp >>= \case
    PropagateComputedDomains -> provePostcondition pPair postcondSpec
    PropagateExactEquality -> do
      result <- manifestError $ provePostcondition pPair postcondSpec
      -- if the previous attempt fails, fall back to intelligent precondition
      -- propagation
      case result of
        Left _ ->
          CMR.local (\env -> env { envPrecondProp = PropagateComputedDomains }) $
            provePostcondition pPair postcondSpec
        Right spec -> return spec

  void $ withSimSpec triple $ \stO stP tripleBody -> do
    let
      inO = SimInput stO (pOrig pPair)
      inP = SimInput stP (pPatched pPair)
      precond = PP.eqPreDomain tripleBody
    (asms, proofBody) <- bindSpecEq stO stP proof
    preImpliesGen <- liftIO $ impliesPrecondition sym stackRegion inO inP eqRel precond (PP.prfBodyPre proofBody)

    -- prove that the generated precondition is implied by the given precondition
    isPredTrue preImpliesGen >>= \case
      True -> return ()
      False -> throwHere ImpossibleEquivalence
    -- prove any generated side conditions
    isPredTrue asms >>= \case
      True -> return ()
      False -> throwHere UnsatisfiableAssumptions
  vsym <- CMR.asks envValidSym
  blocks <- getBlocks pPair

  
  CMR.asks envProofEmitMode >>= \case
    ProofEmitAll -> do
      proof' <- withSimSpec proof $ \_stO _stP proofBody -> mapExprEq simplifyExpr proofBody
      emitEvent (PE.ProvenGoal blocks (PP.SomeProofGoal vsym triple proof'))
    ProofEmitNone -> return ()
  return ()
  where
    -- TODO: this breaks the model somewhat, since we're relying on these not containing
    -- the bound terms
    pPair = PP.eqPair $ specBody triple
    postcondSpec = PP.eqPostDomain $ specBody triple

--------------------------------------------------------
-- Simulation

simulate ::
  forall sym arch bin.
  KnownBinary bin =>
  SimInput sym arch bin ->
  EquivM sym arch (W4.Pred sym, SimOutput sym arch bin)
simulate simInput = withBinary @bin $ do
  -- rBlock/rb for renovate-style block, mBlocks/mbs for macaw-style blocks
  CC.SomeCFG cfg <- do
    CC.Some (DFC.Compose pbs_) <- lookupBlocks (simInBlock simInput)
    let pb:pbs = DL.sortOn MD.pblockAddr pbs_
        -- There's a slight hack here.
        --
        -- The core problem we're dealing with here is that renovate blocks
        -- can have multiple basic blocks; and almost always do in the
        -- rewritten binary. We want to stitch them together in the right
        -- way, and part of that means deciding whether basic block
        -- terminators are things we should "follow" to their target to
        -- continue symbolically executing or not. Normally any block
        -- terminator that goes to another basic block in the same renovate
        -- block is one we want to keep symbolically executing through.
        --
        -- BUT if there is an actual self-contained loop within a single
        -- renovate block, we want to avoid trying to symbolically execute
        -- that forever, so we'd like to pick some of the edges in the
        -- "block X can jump to block Y" graph that break all the cycles,
        -- and mark all of those as terminal for the purposes of CFG
        -- creation.
        --
        -- Instead of doing a careful analysis of that graph, we adopt the
        -- following heuristic: kill any edges that point to the entry
        -- point of the renovate block, and symbolically execute through
        -- all the others. This catches at the very least any
        -- single-basic-block loops in the original binary and in most
        -- cases even their transformed version in the rewritten binary. If
        -- we ever kill such an edge, we have certainly broken a cycle; but
        -- cycles could appear in other ways that we don't catch.
        --
        -- This heuristic is reflected in the code like this: when deciding
        -- if a jump should be killed, we compare jump targets to a
        -- collection of "internal" addresses, and kill it if the target
        -- isn't in that collection. Then we omit the entry point's address
        -- from that collection, so that jumps to it are considered terminal.

        -- Multiple ParsedBlocks may have the same address, so the delete
        -- is really needed.
        internalAddrs = S.delete (MD.pblockAddr pb) $ S.fromList [MD.pblockAddr b | b <- pbs]
        (terminal_, nonTerminal) = DL.partition isTerminalBlock pbs
        terminal = [pb | isTerminalBlock pb] ++ terminal_
        killEdges =
          concatMap (backJumps internalAddrs) (pb : pbs) ++
          concatMap (externalTransitions internalAddrs) (pb:pbs)
    fns <- archFuns
    ha <- CMR.asks $ handles . envCtx
    be <- CMR.asks envBlockEndVar
    liftIO $ MS.mkBlockSliceCFG fns ha (W4L.OtherPos . fromString . show) pb nonTerminal terminal killEdges (Just be)
  let preRegs = simInRegs simInput
  preRegsAsn <- regStateToAsn preRegs
  archRepr <- archStructRepr
  let regs = CS.assignReg archRepr preRegsAsn CS.emptyRegMap
  globals <- getGlobals simInput
  cres <- evalCFG globals regs cfg
  (asm, postRegs, memTrace, exitClass) <- getGPValueAndTrace cres
  return $ (asm, SimOutput (SimState memTrace postRegs) exitClass)

archStructRepr :: forall sym arch. EquivM sym arch (CC.TypeRepr (MS.ArchRegStruct arch))
archStructRepr = do
  archFs <- archFuns
  return $ CC.StructRepr $ MS.crucArchRegTypes archFs

isTerminalBlock :: MD.ParsedBlock arch ids -> Bool
isTerminalBlock pb = case MD.pblockTermStmt pb of
  MD.ParsedCall{} -> True
  MD.PLTStub{} -> True
  MD.ParsedJump{} -> False
  MD.ParsedBranch{} -> False
  MD.ParsedLookupTable{} -> False
  MD.ParsedReturn{} -> False
  MD.ParsedArchTermStmt{} -> True -- TODO: think harder about this
  MD.ParsedTranslateError{} -> True
  MD.ClassifyFailure{} -> True

-- FIXME: this is hardly rigorous
-- | Kill back jumps within the function
backJumps ::
  Set (MM.ArchSegmentOff arch) ->
  MD.ParsedBlock arch ids ->
  [(MM.ArchSegmentOff arch, MM.ArchSegmentOff arch)]
backJumps internalAddrs pb =
  [ (MD.pblockAddr pb, tgt)
  | tgt <- case MD.pblockTermStmt pb of
     MD.ParsedJump _ tgt -> [tgt]
     MD.ParsedBranch _ _ tgt tgt' -> [tgt, tgt']
     MD.ParsedLookupTable _ _ tgts -> F.toList tgts
     _ -> []
  , tgt < MD.pblockAddr pb
  , tgt `S.member` internalAddrs
  ]


externalTransitions ::
  Set (MM.ArchSegmentOff arch) ->
  MD.ParsedBlock arch ids ->
  [(MM.ArchSegmentOff arch, MM.ArchSegmentOff arch)]
externalTransitions internalAddrs pb =
  [ (MD.pblockAddr pb, tgt)
  | tgt <- case MD.pblockTermStmt pb of
      MD.ParsedCall{} -> []
      MD.PLTStub{} -> []
      MD.ParsedJump _ tgt -> [tgt]
      MD.ParsedBranch _ _ tgt tgt' -> [tgt, tgt']
      MD.ParsedLookupTable _ _ tgts -> F.toList tgts
      MD.ParsedReturn{} -> []
      MD.ParsedArchTermStmt{} -> [] -- TODO: think harder about this
      MD.ParsedTranslateError{} -> []
      MD.ClassifyFailure{} -> []
  , tgt `S.notMember` internalAddrs
  ]

-- | Simulate the given block pair, or retrieve a cached result from a previous
-- simulation. Execute the given function in a context where the given 'SimBundle'
-- is valid (i.e. its bound variables are marked free and its preconditions are assumed).
withSimBundle ::
<<<<<<< HEAD
  PEM.ExprMappable sym f =>
=======
  ExprMappableEquiv sym arch f =>
>>>>>>> aeeb0a8f
  PatchPair arch ->
  (SimBundle sym arch -> EquivM sym arch f) ->
  EquivM sym arch (SimSpec sym arch f)
withSimBundle pPair f = withSym $ \sym -> do
  results <- CMS.gets stSimResults
  bundleSpec <- case M.lookup pPair results of
    Just bundleSpec -> return bundleSpec    
    Nothing -> do
      bundleSpec <- withFreshVars $ \stO stP -> do
        let
          simInO_ = SimInput stO (pOrig pPair)
          simInP_ = SimInput stP (pPatched pPair)
        withAssumption' (validInitState (Just pPair) stO stP) $ do
          (asmO, simOutO_) <- simulate simInO_
          (asmP, simOutP_) <- simulate simInP_
          asm <- liftIO $ allPreds sym [asmO, asmP]
          return $ (asm, SimBundle simInO_ simInP_ simOutO_ simOutP_)
      CMS.modify' $ \st -> st { stSimResults = M.insert pPair bundleSpec (stSimResults st) }
      return bundleSpec
  withSimSpec bundleSpec $ \_ _ bundle -> f bundle

trivialGlobalMap :: MS.GlobalMap sym (MT.MemTrace arch) w
trivialGlobalMap _ _ reg off = pure (CLM.LLVMPointer reg off)

-- TODO: What should happen if the Pred sym in a PartialRes in pres or pres' is false?
getGPValueAndTrace ::
  forall sym arch p ext.
  CS.ExecResult p sym ext (CS.RegEntry sym (MS.ArchRegStruct arch)) ->
  EquivM sym arch
    ( W4.Pred sym
    , MM.RegState (MM.ArchReg arch) (PSR.MacawRegEntry sym)
    , MT.MemTraceImpl sym (MM.ArchAddrWidth arch)
    , CS.RegValue sym (MS.MacawBlockEndType arch)
    )
getGPValueAndTrace (CS.FinishedResult _ pres) = do
  mem <- CMR.asks envMemTraceVar
  eclass <- CMR.asks envBlockEndVar
  asm <- case pres of
    CS.TotalRes _ -> withSym $ \sym -> return $ W4.truePred sym
    CS.PartialRes _ p _ _ -> return p

  case pres ^. CS.partialValue of
    CS.GlobalPair val globs
      | Just mt <- CGS.lookupGlobal mem globs
      , Just ec <- CGS.lookupGlobal eclass globs -> withValid $ do
        val' <- structToRegState @sym @arch val
        return $ (asm, val', mt, ec)
    _ -> throwHere MissingCrucibleGlobals
getGPValueAndTrace (CS.AbortedResult _ ar) = throwHere . SymbolicExecutionFailed . ppAbortedResult $ ar
getGPValueAndTrace (CS.TimeoutResult _) = throwHere (SymbolicExecutionFailed "timeout")


structToRegState :: forall sym arch.
  CS.RegEntry sym (MS.ArchRegStruct arch) ->
  EquivM sym arch (MM.RegState (MM.ArchReg arch) (PSR.MacawRegEntry sym))
structToRegState e = do
  archVs <- CMR.asks $ envArchVals
  return $ MM.mkRegState (PSR.macawRegEntry . MS.lookupReg archVs e)

regStateToAsn :: forall sym arch.
  HasCallStack =>
  MM.RegState (MM.ArchReg arch) (PSR.MacawRegEntry sym) ->
  EquivM sym arch (Ctx.Assignment (CS.RegValue' sym)  (MS.MacawCrucibleRegTypes arch))
regStateToAsn regs = do
  archFs <- archFuns
  let allRegsAsn = MS.crucGenRegAssignment archFs
  return $ MS.macawAssignToCruc (\(PSR.MacawRegEntry _ v) -> CS.RV @sym v) $
    TFC.fmapFC (\r -> regs ^. MM.boundValue r) allRegsAsn

getGlobals ::
  forall sym arch bin.
  SimInput sym arch bin ->
  EquivM sym arch (CS.SymGlobalState sym)
getGlobals simInput = do
  env <- CMR.ask
  blkend <- withSymIO $ MS.initBlockEnd (Proxy @arch)
  withValid $ return $
      CGS.insertGlobal (envMemTraceVar env) (simInMem simInput)
    $ CGS.insertGlobal (envBlockEndVar env) blkend
    $ CGS.emptyGlobals

evalCFG ::
  CS.SymGlobalState sym ->
  CS.RegMap sym tp ->
  CC.CFG (MS.MacawExt arch) blocks tp (MS.ArchRegStruct arch) ->
  EquivM sym arch (CS.ExecResult (MS.MacawSimulatorState sym) sym (MS.MacawExt arch) (CS.RegEntry sym (MS.ArchRegStruct arch)))
evalCFG globals regs cfg = do
  archRepr <- archStructRepr
  initCtx <- initSimContext
  liftIO $ id
    . CS.executeCrucible []
    . CS.InitialState initCtx globals CS.defaultAbortHandler archRepr
    . CS.runOverrideSim archRepr
    $ CS.regValue <$> CS.callCFG cfg regs

initSimContext ::
  EquivM sym arch (CS.SimContext (MS.MacawSimulatorState sym) sym (MS.MacawExt arch))
initSimContext = withValid $ withSym $ \sym -> do
  exts <- CMR.asks envExtensions
  ha <- CMR.asks $ handles . envCtx
  return $
    CS.initSimContext
    sym
    MT.memTraceIntrinsicTypes
    ha
    IO.stderr
    CFH.emptyHandleMap
    exts
    MS.MacawSimulatorState

--------------------------------------------------------
-- Proving equivalence

mkTriple ::
  PatchPair arch ->
  StatePred sym arch ->
  StatePredSpec sym arch ->
  PP.VerificationStatus arch ->
  EquivM sym arch (PP.EquivTripleBody sym arch)
mkTriple pPair pre post status = do
  vsym <- CMR.asks envValidSym
  return $ PP.EquivTripleBody pPair pre post status vsym
   
-- | Update 'envCurrentFunc' if the given pair 
withPair :: PatchPair arch -> EquivM sym arch a -> EquivM sym arch a
withPair pPair f = case concreteBlockEntry $ pOrig pPair of
  BlockEntryInitFunction -> CMR.local (\env -> env { envCurrentFunc = pPair}) $ f
  _ -> f

provePostcondition ::
  PatchPair arch ->
  StatePredSpec sym arch ->
  EquivM sym arch (PP.ProofBlockSlice sym arch)
provePostcondition pPair postcondSpec = startTimer $ withPair pPair $ do
  printPreamble pPair
  liftIO $ putStr "\n"
  blocks <- getBlocks pPair
  prf <- withSimBundle pPair $ \bundle -> provePostcondition' bundle postcondSpec
  CMS.modify' $ \st -> st { stProofs = prf : (stProofs st) }
  vsym <- CMR.asks envValidSym
  emitEvent (PE.ProvenTriple blocks (PP.SomeProofBlockSlice vsym prf))
  return prf

data BranchCase sym arch =
  BranchCase
    { -- | predicate that asserts equality on the pre-state, derived
      -- from the triple but stored here for efficiency
      branchPrePred :: W4.Pred sym
      -- | triple that describes the pre and post-domains where
      -- equivalence holds under the given branch condition
    , branchTriple :: PP.EquivTripleBody sym arch
    }


branchPreDomain :: BranchCase sym arch -> StatePred sym arch
branchPreDomain br = PP.eqPreDomain $ branchTriple br

branchMaybeTriple :: W4.IsExprBuilder sym => (W4.Pred sym, BranchCase sym arch) -> Maybe (PP.EquivTripleBody sym arch)
branchMaybeTriple (cond, br) = case W4.asConstantPred cond of
  Just False -> Nothing
  _ -> Just $ branchTriple br

-- | Prove that a postcondition holds for a function pair starting at
-- this address. Returns the computer pre-domain as well as any intermediate
-- triples that were proven.
provePostcondition' ::
  forall sym arch.
  SimBundle sym arch ->
  StatePredSpec sym arch ->
  EquivM sym arch (PP.ProofBlockSliceBody sym arch)
provePostcondition' bundle postcondSpec = withSym $ \sym -> do
  pairs <- discoverPairs bundle
  vsym <- CMR.asks envValidSym
  -- find all possible exits and propagate the postcondition backwards from them
  funCallProofCases <- DT.forM pairs $ \(blktO, blktP) -> do
    withAssumption (matchesBlockTarget bundle blktO blktP) $ do
      let
        blkO = targetCall blktO
        blkP = targetCall blktP
        pPair = PatchPair blkO blkP
      case (targetReturn blktO, targetReturn blktP) of
        (Just blkRetO, Just blkRetP) -> do
          contprf <- provePostcondition (PatchPair blkRetO blkRetP) postcondSpec
          funCallprf <- withSimBundle pPair $ \bundleCall -> do
            -- equivalence condition for when this function returns
            case (concreteBlockEntry blkO, concreteBlockEntry blkP) of
              -- for arch exits (i.e. syscalls) we assume that equivalence will hold on
              -- any post domain if the pre-domain is exactly equal: i.e. any syscall is
              -- treated as an uninterpreted function that reads the entire machine state
              -- this can be relaxed with more information about the specific call
              (BlockEntryPostArch, BlockEntryPostArch) -> do
                preUniv <- universalDomain
                return $ PP.trivialSliceBody $ PP.EquivTripleBody pPair preUniv (PP.prfPre contprf) PP.Unverified vsym
              (entryO, entryP) | entryO == entryP -> do
                printPreamble pPair
                -- equivalence condition for calling this function
                provePostcondition' bundleCall (PP.prfPre contprf)
              _ -> throwHere $ BlockExitMismatch
          -- equivalence condition for the function entry
          branchCase <- proveLocalPostcondition bundle (PP.prfPre funCallprf)
          return $ (branchPrePred branchCase, PP.ProofFunctionCall (branchTriple branchCase) funCallprf contprf)

        (Nothing, Nothing) -> do
          contprf <- provePostcondition (PatchPair blkO blkP) postcondSpec
          branchCase <- proveLocalPostcondition bundle (PP.prfPre contprf)
          return $ (branchPrePred branchCase, PP.ProofTailCall (branchTriple branchCase) contprf)
        _ -> throwHere $ BlockExitMismatch
  falseSpec <- statePredSpecFalse
  let
    funCallCases = map (\(p, (casepred, prf)) -> (p, BranchCase casepred (PP.prfFunPre prf))) funCallProofCases
    funCallProofs = map (\(_, (_, prf)) -> prf) funCallProofCases
    falseTriple = PP.EquivTripleBody (simPair bundle) (statePredFalse sym) falseSpec PP.Unverified vsym
    noResult = BranchCase (W4.falsePred sym) falseTriple

  -- if we have a "return" exit, prove that it satisfies the postcondition
  precondReturn <- withSatAssumption noResult (matchingExits bundle MS.MacawBlockEndReturn) $ do
    proveLocalPostcondition bundle postcondSpec
  let
    -- for simplicitly, we drop the condition on the return case, and assume
    -- it is taken if all other cases are false, which is checked by 'checkCasesTotal'
    returnByDefault = case W4.asConstantPred (fst precondReturn) of
      Just False -> statePredFalse sym
      _ -> branchPreDomain (snd precondReturn)

  -- an exit due to a syscall collapses to requiring exact
  -- equivalence before the exit
  precondArch <- withSatAssumption noResult (matchingExits bundle MS.MacawBlockEndArch) $ do
    univDom <- universalDomainSpec
    proveLocalPostcondition bundle univDom

  -- an exit that was not classified
  isUnknown <- do
    isJump <- matchingExits bundle MS.MacawBlockEndJump
    isFail <- matchingExits bundle MS.MacawBlockEndFail
    isBranch <- matchingExits bundle MS.MacawBlockEndBranch
    liftIO $ anyPred sym [isJump, isFail, isBranch]
  precondUnknown <- withSatAssumption noResult (return isUnknown) $ do
    univDom <- universalDomainSpec
    proveLocalPostcondition bundle univDom

  let allPreconds = precondReturn:precondArch:precondUnknown:funCallCases
  
  status <- checkCasesTotal bundle allPreconds
  precond' <- F.foldrM (\(p, br) stPred -> liftIO $ muxStatePred sym p (branchPreDomain br) stPred)  returnByDefault (precondArch:precondUnknown:funCallCases)

  precond <- withAssumption_ (liftIO $ anyPred sym (map fst allPreconds)) $
    simplifySubPreds precond'

  triple <- mkTriple (simPair bundle) precond postcondSpec status
  return $ PP.ProofBlockSliceBody
    { PP.prfTriple = triple
    , PP.prfFunCalls = funCallProofs
    , PP.prfReturn = branchMaybeTriple precondReturn
    , PP.prfUnknownExit = branchMaybeTriple precondUnknown
    , PP.prfArchExit = branchMaybeTriple precondArch
    }


simplifySubPreds ::
  forall sym arch f.
  HasCallStack =>
  ExprMappable sym f =>
  f ->
  EquivM sym arch f
simplifySubPreds a = withValid $ do
  (cache :: W4B.IdxCache t (W4B.Expr t)) <- W4B.newIdxCache
  let
    simplifyPred' ::
      W4B.Expr t tp ->
      EquivM sym arch (W4B.Expr t tp)
    simplifyPred' e = case W4.exprType e of
      W4.BaseBoolRepr ->  W4B.idxCacheEval cache e $ simplifyPred e
      _ -> return e
  EM a' <- mapExprEq simplifyPred' (EM @sym a)
  return a'


statePredSpecFalse :: EquivM sym arch (StatePredSpec sym arch)
statePredSpecFalse = withSym $ \sym -> withFreshVars $ \_ _ -> return $ (W4.truePred sym, statePredFalse sym)

matchingExits ::
  forall sym arch.
  SimBundle sym arch ->
  MS.MacawBlockEndCase ->
  EquivM sym arch (W4.Pred sym)
matchingExits bundle ecase = withSym $ \sym -> do
  case1 <- liftIO $ MS.isBlockEndCase (Proxy @arch) sym (simOutBlockEnd $ simOutO bundle) ecase
  case2 <- liftIO $ MS.isBlockEndCase (Proxy @arch) sym (simOutBlockEnd $ simOutP bundle) ecase
  liftIO $ W4.andPred sym case1 case2  

-- | Prove a local postcondition (i.e. it must hold when the slice exits) for a pair of slices
proveLocalPostcondition ::
  HasCallStack =>
  SimBundle sym arch ->
  StatePredSpec sym arch ->
  EquivM sym arch (BranchCase sym arch)
proveLocalPostcondition bundle postcondSpec = withSym $ \sym -> do
  eqRel <- CMR.asks envBaseEquiv
  (asm, postcond) <- liftIO $ bindSpec sym (simOutState $ simOutO bundle) (simOutState $ simOutP bundle) postcondSpec
  -- this weakened equivalence relation is only used for error reporting
  (postEqRel, postcondPred) <- liftIO $ getPostcondition sym bundle eqRel postcond
  
  eqInputs <- withAssumption_ (return asm) $ do
    guessEquivalenceDomain bundle postcondPred postcond

  stackRegion <- CMR.asks envStackRegion
  eqInputsPred <- liftIO $ getPrecondition sym stackRegion bundle eqRel eqInputs

  notChecks <- liftIO $ W4.notPred sym postcondPred
  blocks <- getBlocks $ simPair bundle

  result <- startTimer $ withAssumption_ (liftIO $ allPreds sym [eqInputsPred, asm]) $ do
    checkSatisfiableWithModel "check" notChecks $ \satRes -> do        
      case satRes of
        W4R.Unsat _ -> do
          emitEvent (PE.CheckedEquivalence blocks PE.Equivalent)
          return PP.VerificationSuccess
        W4R.Unknown -> do
          emitEvent (PE.CheckedEquivalence blocks PE.Inconclusive)
          return PP.Unverified
        W4R.Sat fn -> do
          ir <- getInequivalenceResult InvalidPostState postEqRel bundle fn
          emitEvent (PE.CheckedEquivalence blocks (PE.Inequivalent ir))
          return $ PP.VerificationFail ir

  checkVerificationStatus result
  triple <- mkTriple (simPair bundle) eqInputs postcondSpec result

  return $ BranchCase eqInputsPred triple

checkVerificationStatus ::
  PP.VerificationStatus arch ->
  EquivM sym arch ()
checkVerificationStatus vs =
  CMR.asks envFailureMode >>= \case
    ThrowOnAnyFailure -> case vs of
      PP.Unverified -> throwHere InconclusiveSAT
      PP.VerificationFail ir -> throwHere $ InequivalentError ir
      PP.VerificationSuccess -> return ()
    ContinueAfterFailure -> return ()

--------------------------------------------------------
-- Propagating preconditions

-- | Guess a sufficient memory domain that will cause the
-- given postcondition to be satisfied on the given equivalence relations.
--
-- We consider each 'MemCell' present in both the given target post-domain (the given 'MemPred')
-- as well as the trace of memory operations from the 'SimBundle'. For each cell we try to prove
-- that the goal is independent of its initial value - that is, the goal predicate implies
-- the same predicate where the initial value of that cell has been assigned an arbitary value.
-- Each cell is either proven to be irrelevant, and therefore excluded from the guessed pre-domain, or failed
-- to be proven irrelevant, and therefore included.
--
-- This is an imprecise guess for multiple reasons:
-- (1) It does not attempt to determine the exact conditions under which the memory cells may be
-- irrelevant. We assume the branch condition of the cell, and try to prove its irrelevance.
-- If this proof fails, we include it in the domain under the same condition. More precise
-- conditions may allow us to refine this - i.e. a memory cell may be unconditionally read, but
-- only copied to relevant state under some condition.
--
-- (2) If this proof times out, we conservatively include the cell in the domain.

guessMemoryDomain ::
  forall sym arch.
  SimBundle sym arch ->
  -- | the target postcondition that we are trying to satisfy
  W4.Pred sym ->
  -- | the same goal expression, but with its 'patched' memory array rebound to the given
  -- 'MT.MemTraceImpl'
  (MT.MemTraceImpl sym (MM.ArchAddrWidth arch), W4.Pred sym) ->
  -- | the target memory domain used to generate the postcondition
  MemPred sym arch ->
  -- | filter for whether or not memory cells can possibly belong to
  -- the given domain
  (forall w. MemCell sym arch w -> EquivM sym arch (W4.Pred sym)) ->
  EquivM sym arch (MemPred sym arch)
guessMemoryDomain bundle goal (memP', goal') memPred cellFilter = withSym $ \sym -> do
  foots <- getFootprints bundle
  cells <- do
    localPred <- liftIO $ addFootPrintsToPred sym foots memPred
    mapMemPred localPred $ \cell p -> do
      isFiltered <- cellFilter cell
      pathCond <- liftIO $ W4.andPred sym p isFiltered
      simplifyPred pathCond

  -- we take the entire reads set of the block and then filter it according
  -- to the polarity of the postcondition predicate
  mapMemPred cells $ \cell p -> do
    let repr = MM.BVMemRepr (cellWidth cell) MM.BigEndian
    p' <- bindMemory memP memP' p
    -- clobber the "patched" memory at exactly this cell
    CLM.LLVMPointer _ freshP <- liftIO $ freshPtrBytes sym (cellWidth cell)
    cell' <- mapExpr' (bindMemory memP memP') cell
    
    memP'' <- liftIO $ MT.writeMemArr sym memP (cellPtr cell') repr freshP
    eqMemP <- liftIO $ W4.isEq sym (MT.memArr memP') (MT.memArr memP'')

    -- see if we can prove that the goal is independent of this clobbering
    asm <- liftIO $ allPreds sym [p, p', eqMemP, goal]
    check <- liftIO $ W4.impliesPred sym asm goal'

    CMR.asks envPrecondProp >>= \case
      PropagateExactEquality -> return polarity
      PropagateComputedDomains ->
        isPredTrue' check >>= \case
          True -> liftIO $ W4.baseTypeIte sym polarity (W4.falsePred sym) p
          False -> liftIO $ W4.baseTypeIte sym polarity p (W4.falsePred sym)
  where
    polarity = memPredPolarity memPred
    memP = simInMem $ simInP bundle

-- | Under the current assumptions, attempt to collapse a predicate
-- into either trivially true or false
simplifyPred ::
  W4.Pred sym ->
  EquivM sym arch (W4.Pred sym)
simplifyPred p = withSym $ \sym -> do
  isPredSat p >>= \case
    True -> isPredTrue' p >>= \case
      True -> return $ W4.truePred sym
      False -> return p
    False -> return $ W4.falsePred sym

-- | Extract a bound variable binding environment that binds any constant
-- values according to the current set of assumptions.
-- FIXME: there is probably a better way of querying the model for this. It's expensive
-- and only used in proof printing currently.
getCurrentBindings ::
  EquivM sym arch (BoundVarBinding sym)
getCurrentBindings =
  withSym $ \sym ->
  withProc $ \proc -> do
  asm <- CMR.asks envCurrentAsm
  ExprFilter isBound <- liftIO $ getIsBoundFilter asm
  return $ BoundVarBinding $ \bv -> do
    let e = W4.varExpr sym bv
    isBound e >>= \case
      True -> do
        fresh <- W4.freshConstant sym W4.emptySymbol (W4.exprType e)
        trivial <- W4.isEq sym e fresh
        me <- CBO.checkSatisfiableWithModel proc "bvConstant" trivial $ \res ->
          case res of
            W4R.Sat fn -> do
              gv <- W4G.groundEval fn e
              let mcv = groundToConcrete (W4.exprType e) gv
              mapM (W4.concreteToSym sym) mcv
            _ -> return Nothing
        case me of
          Just e' -> do
            p <- W4.notPred sym =<< W4.isEq sym e e'
            CBO.checkSatisfiableWithModel proc "bvConstant" p $ \res ->
              case res of
                W4R.Sat _ -> do
                  return Nothing
                W4R.Unsat _ -> do
                  return $ Just e'
                W4R.Unknown -> do
                  return Nothing
          Nothing -> do
            return Nothing
      False -> return Nothing


simplifyExpr ::
  W4.SymExpr sym tp ->
  EquivM sym arch (W4.SymExpr sym tp)
simplifyExpr e = withSym $ \sym -> do
  binds <- getCurrentBindings
  withValid $ do
    e' <- liftIO $ expandVars sym binds e
    liftIO $ fixMux sym e'

bindMemory ::
  -- | value to rebind
  MT.MemTraceImpl sym ptrW ->
  -- | new value
  MT.MemTraceImpl sym ptrW ->
  W4.SymExpr sym tp' ->
  EquivM sym arch (W4.SymExpr sym tp')  
bindMemory memVar memVal expr = withSym $ \sym -> do
  memVar' <- asVar (MT.memArr memVar)
  liftIO $ rebindExpr sym (Ctx.empty Ctx.:> VarBinding memVar' (MT.memArr memVal)) expr

mapExpr' ::
  PEM.ExprMappable sym f =>
  (forall tp. W4.SymExpr sym tp -> EquivM sym arch (W4.SymExpr sym tp)) ->
  f ->
  EquivM sym arch f
mapExpr' f e = withSym $ \sym ->
  IO.withRunInIO $ \runInIO -> PEM.mapExpr sym (\a -> runInIO (f a)) e

-- | Guess a sufficient domain that will cause the
-- given postcondition to be satisfied on the given equivalence relations.
-- This domain includes: the registers, the stack and the global (i.e. non-stack) memory.
--
-- Each register is guessed by attempting to prove that the goal is independent of
-- its initial value.
-- See 'guessMemoryDomain' for an explanation for how the memory domains are guessed.
--
-- This guess is an over-approximation of the state that must be equal in order to
-- prove the given goal. The risk of getting this wrong is incidentally including state
-- that is actually irrelevant, and later cannot be proven equal when used as the post-domain
-- in a preceeding block. In other words, we may assume a precondition that is too strong when
-- it must be later proven as postcondition.
--
-- Importantly, the output of this function is not trusted. Once the guess is made, it is later used to
-- assemble and prove the precise equivalence property that we are interested in. If this guess
-- is incorrect (i.e. we incorrectly exclude some memory location) then that proof will fail.
guessEquivalenceDomain ::
  forall sym arch.
  SimBundle sym arch ->
  W4.Pred sym ->
  StatePred sym arch ->
  EquivM sym arch (StatePred sym arch)
guessEquivalenceDomain bundle goal postcond = startTimer $ withSym $ \sym -> do
  ExprFilter isBoundInGoal <- getIsBoundFilter' goal
  eqRel <- CMR.asks envBaseEquiv
  
  regsDom <- fmap (M.fromList . catMaybes) $
    zipRegStates (simRegs inStO) (simRegs inStP) $ \r vO vP -> do
      isInO <- liftFilterMacaw isBoundInGoal vO
      isInP <- liftFilterMacaw isBoundInGoal vP
      case registerCase (macawRegRepr vO) r of
        -- we have concrete values for the pre-IP and the TOC (if arch-defined), so we don't need
        -- to include them in the pre-domain
        RegIP -> return Nothing
        RegTOC -> return Nothing
        rcase | isInO || isInP -> do
          CMR.asks envPrecondProp >>= \case
            PropagateExactEquality -> return $ Just (Some r, W4.truePred sym)
            -- this requires some more careful consideration. We don't want to include
            -- the stack pointer in computed domains, because this unreasonably
            -- restricts preceding blocks from having different numbers of stack allocations.
            -- However our equivalence relation is not strong enough to handle mismatches in
            -- values written to memory that happen to be stack addresses, if those
            -- addresses were computed with different stack bases.
            PropagateComputedDomains | RegSP <- rcase -> return Nothing
            PropagateComputedDomains -> do
              (isFreshValid, freshO) <- freshRegEntry (pPatched $ simPair bundle) r vO

              goal' <- bindMacawReg vO freshO goal
              goalIgnoresReg <- liftIO $ W4.impliesPred sym goal goal'

              withAssumption_ (return isFreshValid) $
                isPredTrue' goalIgnoresReg >>= \case
                  True -> return $ Nothing
                  False -> return $ Just (Some r, W4.truePred sym)
        _ -> return Nothing
  stackRegion <- CMR.asks envStackRegion
  let
    isStackCell cell = do
      let CLM.LLVMPointer region _ = cellPtr cell
      liftIO $ W4.isEq sym region stackRegion
    isNotStackCell cell = do
      p <- isStackCell cell
      liftIO $ W4.notPred sym p

  ExprMapper doEquate <- equateRegisters regsDom bundle
   
  -- rewrite the state elements to explicitly equate registers we have assumed equivalent
  bundle_regsEq <- liftIO $ PEM.mapExpr sym doEquate bundle
  goal_regsEq <- liftIO $ doEquate goal
  postcond_regsEq <- liftIO $ PEM.mapExpr sym doEquate postcond
  
  memP' <- liftIO $ MT.initMemTrace sym (MM.addrWidthRepr (Proxy @(MM.ArchAddrWidth arch)))
  goal' <- bindMemory memP memP' goal_regsEq
 
  stackDom <- guessMemoryDomain bundle_regsEq goal_regsEq (memP', goal') (predStack postcond_regsEq) isStackCell
  let stackEq = liftIO $ memPredPre sym (memEqAtRegion sym stackRegion) inO inP (eqRelStack eqRel) stackDom
  memDom <- withAssumption_ stackEq $ do
    guessMemoryDomain bundle_regsEq goal_regsEq (memP', goal') (predMem postcond_regsEq) isNotStackCell

  blocks <- getBlocks $ simPair bundle
  
  emitEvent (PE.ComputedPrecondition blocks)
  return $ StatePred
    { predRegs = regsDom
    , predStack = stackDom
    , predMem = memDom
    }
  where
    memP = simInMem $ simInP bundle
    inO = simInO bundle
    inP = simInP bundle
    inStO = simInState $ simInO bundle
    inStP = simInState $ simInP bundle

freshRegEntry ::
  KnownBinary bin =>
  ConcreteBlock arch bin ->
  MM.ArchReg arch tp ->
  MacawRegEntry sym tp ->
  EquivM sym arch (W4.Pred sym, MacawRegEntry sym tp)
freshRegEntry initBlk r entry = withSym $ \sym -> do
  fresh <- case macawRegRepr entry of
    CLM.LLVMPointerRepr w -> liftIO $ do
      ptr <- freshPtr sym w
      return $ MacawRegEntry (macawRegRepr entry) ptr
    repr -> throwHere $ UnsupportedRegisterType $ Some repr
  isValid <- validRegister (Just initBlk) fresh r
  return (isValid, fresh)

getIsBoundFilter' ::
  W4.SymExpr sym tp ->
  EquivM sym arch (ExprFilter sym)
getIsBoundFilter' e = withValid $ liftIO $ getIsBoundFilter e

liftFilterMacaw ::
  (forall tp'. W4.SymExpr sym tp' -> IO Bool) ->
  PSR.MacawRegEntry sym tp -> EquivM sym arch Bool
liftFilterMacaw f entry = do
  case PSR.macawRegRepr entry of
    CLM.LLVMPointerRepr{} -> liftIO $ do
      let CLM.LLVMPointer reg off = PSR.macawRegValue entry
      reg' <- f reg
      off' <- f off
      return $ reg' || off'
    CT.BoolRepr -> liftIO $ f (PSR.macawRegValue entry)
    CT.StructRepr Ctx.Empty -> return False
    repr -> throwHere $ UnsupportedRegisterType (Some repr)

newtype ExprMapper sym = ExprMapper (forall tp'. W4.SymExpr sym tp' -> IO (W4.SymExpr sym tp'))

equateRegisters ::
  M.Map (Some (MM.ArchReg arch)) (W4.Pred sym) ->
  SimBundle sym arch ->
  EquivM sym arch (ExprMapper sym)
equateRegisters regRel bundle = withSym $ \sym -> do
  Some binds <- fmap (Ctx.fromList . concat) $ zipRegStates (simRegs inStO) (simRegs inStP) $ \r vO vP -> case registerCase (macawRegRepr vO) r of
    RegIP -> return []
    _ -> case M.lookup (Some r) regRel of
      Just cond | Just True <- W4.asConstantPred cond -> macawRegBinding vO vP
      _ -> return []
  return $ ExprMapper $ rebindExpr sym binds
  where
    inStO = simInState $ simInO bundle
    inStP = simInState $ simInP bundle

<<<<<<< HEAD
equalValues ::
  PSR.MacawRegEntry sym tp ->
  PSR.MacawRegEntry sym tp' ->
  EquivM sym arch (W4.Pred sym)
equalValues entry1 entry2 = withSymIO $ \sym -> equalValuesIO sym entry1 entry2

=======
>>>>>>> aeeb0a8f
asVar ::
  W4.SymExpr sym tp' ->
  EquivM sym arch (W4.BoundVar sym tp')
asVar expr = withValid $ case expr of
  W4B.BoundVarExpr bv' -> return bv'
  _ -> throwHere UnexpectedNonBoundVar

macawRegBinding ::
  -- | value to rebind
  PSR.MacawRegEntry sym tp ->
  -- | new value
  PSR.MacawRegEntry sym tp ->
  EquivM sym arch ([Some (VarBinding sym)])
macawRegBinding var val = do
  case PSR.macawRegRepr var of
    CLM.LLVMPointerRepr _ -> do
      CLM.LLVMPointer regVar offVar <- return $ PSR.macawRegValue var
      CLM.LLVMPointer regVal offVal <- return $ PSR.macawRegValue val
      regVar' <- asVar regVar
      offVar' <- asVar offVar
      return $ [Some $ VarBinding regVar' regVal, Some $ VarBinding offVar' offVal]
    repr -> throwHere $ UnsupportedRegisterType (Some repr)

bindMacawReg ::
  -- | value to rebind
  PSR.MacawRegEntry sym tp ->
  -- | new value
  PSR.MacawRegEntry sym tp ->
  W4.SymExpr sym tp' ->
  EquivM sym arch (W4.SymExpr sym tp')
bindMacawReg var val expr = withSym $ \sym -> do
  Some binds <- Ctx.fromList <$> macawRegBinding var val
  liftIO $ rebindExpr sym binds expr

--------------------------------------------------------
-- Block pair matching

-- | Compute all possible valid exit pairs from the given slice.
discoverPairs ::
  forall sym arch.
  SimBundle sym arch ->
  EquivM sym arch [(BlockTarget arch Original, BlockTarget arch Patched)]
discoverPairs bundle = do
  precond <- exactEquivalence (simInO bundle) (simInP bundle)
  
  blksO <- getSubBlocks (simInBlock $ simInO $ bundle)
  blksP <- getSubBlocks (simInBlock $ simInP $ bundle)

  let
    allCalls = [ (blkO, blkP)
               | blkO <- blksO
               , blkP <- blksP
               , compatibleTargets blkO blkP]

  blocks <- getBlocks $ simPair bundle
  
  validTargets <- fmap catMaybes $
    DT.forM allCalls $ \(blktO, blktP) -> do
      matches <- matchesBlockTarget bundle blktO blktP
      check <- withSymIO $ \sym -> W4.andPred sym precond matches
      startTimer $ checkSatisfiableWithModel "check" check $ \satRes -> do
        let
          emit r = emitEvent (PE.DiscoverBlockPair blocks blktO blktP r)
        case satRes of
          W4R.Sat _ -> do
            emit PE.Reachable
            return $ Just $ (blktO, blktP)
          W4R.Unsat _ -> do
            emit PE.Unreachable
            return Nothing
          W4R.Unknown -> do
            emit PE.InconclusiveTarget
            throwHere InconclusiveSAT
  return validTargets

-- | True for a pair of original and patched block targets that represent a valid pair of
-- jumps
compatibleTargets ::
  BlockTarget arch Original ->
  BlockTarget arch Patched ->
  Bool
compatibleTargets blkt1 blkt2 =
  concreteBlockEntry (targetCall blkt1) == concreteBlockEntry (targetCall blkt2) &&
  case (targetReturn blkt1, targetReturn blkt2) of
    (Just blk1, Just blk2) -> concreteBlockEntry blk1 == concreteBlockEntry blk2
    (Nothing, Nothing) -> True
    _ -> False

exactEquivalence ::
  SimInput sym arch Original ->
  SimInput sym arch Patched ->
  EquivM sym arch (W4.Pred sym)
exactEquivalence inO inP = withSym $ \sym -> do
  eqRel <- CMR.asks envBaseEquiv
  regsEqs <- liftIO $ zipRegStates (simInRegs inO) (simInRegs inP) (applyRegEquivRelation (eqRelRegs eqRel))
  regsEq <- liftIO $ allPreds sym regsEqs
  memEq <- liftIO $ W4.isEq sym (MT.memArr (simInMem inO)) (MT.memArr (simInMem inP))
  liftIO $ W4.andPred sym regsEq memEq

matchesBlockTarget ::
  forall sym arch.
  SimBundle sym arch ->
  BlockTarget arch Original ->
  BlockTarget arch Patched ->
  EquivM sym arch (W4.Pred sym)
matchesBlockTarget bundle blktO blktP = withSymIO $ \sym -> do
  -- true when the resulting IPs call the given block targets
  ptrO <- concreteToLLVM sym (concreteAddress $ targetCall blktO)
  ptrP <- concreteToLLVM sym (concreteAddress $ targetCall blktP)

  eqO <- MT.llvmPtrEq sym ptrO (PSR.macawRegValue ipO)
  eqP <- MT.llvmPtrEq sym ptrP (PSR.macawRegValue ipP)
  eqCall <- W4.andPred sym eqO eqP

  -- true when the resulting return IPs match the given block return addresses
  targetRetO <- targetReturnPtr sym blktO
  targetRetP <- targetReturnPtr sym blktP

  eqRetO <- liftPartialRel sym (MT.llvmPtrEq sym) retO targetRetO
  eqRetP <- liftPartialRel sym (MT.llvmPtrEq sym) retP targetRetP
  eqRet <-  W4.andPred sym eqRetO eqRetP
  W4.andPred sym eqCall eqRet
  where
    regsO = simOutRegs $ simOutO bundle
    regsP = simOutRegs $ simOutP bundle
    
    ipO = regsO ^. MM.curIP
    ipP = regsP ^. MM.curIP

    retO = MS.blockEndReturn (Proxy @arch) $ simOutBlockEnd $ simOutO bundle
    retP = MS.blockEndReturn (Proxy @arch) $ simOutBlockEnd $ simOutP bundle

liftPartialRel ::
  CB.IsSymInterface sym =>
  sym ->
  (a -> a -> IO (W4.Pred sym)) ->
  W4P.PartExpr (W4.Pred sym) a ->
  W4P.PartExpr (W4.Pred sym) a ->
  IO (W4.Pred sym)
liftPartialRel sym rel (W4P.PE p1 e1) (W4P.PE p2 e2) = do
  eqPreds <- W4.isEq sym p1 p2
  bothConds <- W4.andPred sym p1 p2
  rel' <- rel e1 e2
  justCase <- W4.impliesPred sym bothConds rel'
  W4.andPred sym eqPreds justCase
liftPartialRel sym _ W4P.Unassigned W4P.Unassigned = return $ W4.truePred sym
liftPartialRel sym _ W4P.Unassigned (W4P.PE p2 _) = W4.notPred sym p2
liftPartialRel sym _ (W4P.PE p1 _) W4P.Unassigned = W4.notPred sym p1

targetReturnPtr ::
  ValidSym sym =>
  ValidArch arch =>
  sym ->
  BlockTarget arch bin ->
  IO (CS.RegValue sym (CC.MaybeType (CLM.LLVMPointerType (MM.ArchAddrWidth arch))))
targetReturnPtr sym blkt | Just blk <- targetReturn blkt = do
  ptr <- concreteToLLVM sym (concreteAddress blk)
  return $ W4P.justPartExpr sym ptr
targetReturnPtr sym _ = return $ W4P.maybePartExpr sym Nothing


-- | From the given starting point, find all of the accessible
-- blocks
getSubBlocks ::
  forall sym arch bin.
  KnownBinary bin =>
  ConcreteBlock arch bin ->
  EquivM sym arch [BlockTarget arch bin]
getSubBlocks b = do
  pfm <- parsedFunctionMap <$> getBinCtx @bin
  case M.assocs $ M.unions $ fmap snd $ IM.lookupLE i pfm of
    [(_, CC.Some (ParsedBlockMap pbm))] -> do
      let pbs = concat $ IM.elems $ IM.intersecting pbm i
      concat <$> mapM (concreteValidJumpTargets pbs) pbs
    blks -> throwHere $ NoUniqueFunctionOwner i (fst <$> blks)
  where
  start@(ConcreteAddress saddr) = concreteAddress b
  end = ConcreteAddress (MM.MemAddr (MM.addrBase saddr) maxBound)
  i = IM.OpenInterval start end

concreteValidJumpTargets ::
  forall bin sym arch ids.
  KnownBinary bin =>
  ValidArch arch =>
  [MD.ParsedBlock arch ids] ->
  MD.ParsedBlock arch ids ->
  EquivM sym arch [BlockTarget arch bin]
concreteValidJumpTargets allPbs pb = do
  targets <- concreteJumpTargets pb
  thisAddr <- segOffToAddr (MD.pblockAddr pb)
  addrs <- mapM (segOffToAddr . MD.pblockAddr) allPbs
  let
    isTargetExternal btgt = not ((concreteAddress (targetCall btgt)) `elem` addrs)
    isTargetBackJump btgt = (concreteAddress (targetCall btgt)) < thisAddr
    isTargetArch btgt = concreteBlockEntry (targetCall btgt) == BlockEntryPostArch

    isTargetValid btgt = isTargetArch btgt || isTargetExternal btgt || isTargetBackJump btgt
  return $ filter isTargetValid targets

mkConcreteBlock ::
  KnownBinary bin =>
  BlockEntryKind arch ->
  MM.ArchSegmentOff arch ->
  EquivM sym arch (ConcreteBlock arch bin)
mkConcreteBlock k a = case getConcreteBlock a k W4.knownRepr of
  Just blk -> return blk
  _ -> throwHere $ NonConcreteParsedBlockAddress a

mkConcreteBlock' ::
  KnownBinary bin =>
  BlockEntryKind arch ->
  ConcreteAddress arch ->
  ConcreteBlock arch bin
mkConcreteBlock' k a = ConcreteBlock a k W4.knownRepr

concreteNextIPs ::
  ValidArch arch =>
  MM.RegState (MM.ArchReg arch) (MM.Value arch ids) ->
  [ConcreteAddress arch]
concreteNextIPs st = concreteValueAddress $ st ^. MM.curIP

concreteValueAddress ::
  MM.Value arch ids (MM.BVType (MM.ArchAddrWidth arch)) ->
  [ConcreteAddress arch]
concreteValueAddress = \case
  MM.RelocatableValue _ addr -> [ConcreteAddress addr]
  MM.AssignedValue (MM.Assignment _ rhs) -> case rhs of
    MM.EvalApp (MM.Mux _ _ b1 b2) -> concreteValueAddress b1 ++ concreteValueAddress b2
    _ -> []
  _ -> []

concreteJumpTargets ::
  forall bin sym arch ids.
  KnownBinary bin =>
  ValidArch arch =>
  MD.ParsedBlock arch ids ->
  EquivM sym arch [BlockTarget arch bin]
concreteJumpTargets pb = case MD.pblockTermStmt pb of
  MD.ParsedCall st ret -> go (concreteNextIPs st) ret

  MD.PLTStub st _ _ -> case MapF.lookup (MM.ip_reg @(MM.ArchReg arch)) st of
    Just addr -> go (concreteValueAddress addr) Nothing
    _ -> return $ []
  MD.ParsedJump _ tgt -> do
    blk <- mkConcreteBlock BlockEntryJump tgt
    return $ [ BlockTarget blk Nothing ]
  MD.ParsedBranch _ _ t f -> do
    blk_t <- mkConcreteBlock BlockEntryJump t
    blk_f <- mkConcreteBlock BlockEntryJump f
    return $ [ BlockTarget blk_t Nothing, BlockTarget blk_f Nothing ]
  MD.ParsedLookupTable st _ _ -> go (concreteNextIPs st) Nothing
  MD.ParsedArchTermStmt _ st ret -> do
    ret_blk <- mapM (mkConcreteBlock BlockEntryPostArch) ret
    return $ [ BlockTarget (mkConcreteBlock' BlockEntryPostArch next) ret_blk
             | next <- (concreteNextIPs st) ]
  _ -> return []
  where
    go ::
      [ConcreteAddress arch] ->
      Maybe (MM.ArchSegmentOff arch) ->
      EquivM sym arch [BlockTarget arch bin]
    go next_ips ret = do
      ret_blk <- mapM (mkConcreteBlock BlockEntryPostFunction) ret
      return $ [ BlockTarget (mkConcreteBlock' BlockEntryInitFunction next) ret_blk | next <- next_ips ]

-------------------------------------------------------
-- Driving macaw to generate the initial block map

runDiscovery ::
  ValidArch arch =>
  PB.LoadedELF arch ->
  CME.ExceptT (EquivalenceError arch) IO (MM.MemSegmentOff (MM.ArchAddrWidth arch), ParsedFunctionMap arch)
runDiscovery elf = do
  let
    bin = PB.loadedBinary elf
    archInfo = PB.archInfo elf
  entries <- F.toList <$> MBL.entryPoints bin
  pfm <- goDiscoveryState $
    MD.cfgFromAddrs archInfo (MBL.memoryImage bin) M.empty entries []
  return (head entries, pfm)
  where
  goDiscoveryState ds = id
    . fmap (IM.unionsWith M.union)
    . mapM goSomeDiscoveryFunInfo
    . M.assocs
    $ ds ^. MD.funInfo
  goSomeDiscoveryFunInfo (entrySegOff, CC.Some dfi) = markEntryPoint entrySegOff <$> goDiscoveryFunInfo dfi
  goDiscoveryFunInfo dfi = fmap (ParsedBlockMap . IM.fromListWith (++)) . sequence $
    [ (\addrs -> (addrs, [pb])) <$> archSegmentOffToInterval blockSegOff (MD.blockSize pb)
    | (blockSegOff, pb) <- M.assocs (dfi ^. MD.parsedBlocks)
    ]

archSegmentOffToInterval ::
  (CME.MonadError (EquivalenceError arch) m, MM.MemWidth (MM.ArchAddrWidth arch)) =>
  MM.ArchSegmentOff arch ->
  Int ->
  m (IM.Interval (ConcreteAddress arch))
archSegmentOffToInterval segOff size = case MM.segoffAsAbsoluteAddr segOff of
  Just w -> pure (IM.IntervalCO start (start `addressAddOffset` fromIntegral size))
    where start = concreteFromAbsolute w
  Nothing -> CME.throwError $ equivalenceError $ StrangeBlockAddress segOff

buildBlockMap ::
  [PatchPair arch] ->
  BlockMapping arch ->
  BlockMapping arch
buildBlockMap pairs bm = foldr go bm pairs
  where
    go :: PatchPair arch -> BlockMapping arch -> BlockMapping arch
    go (PatchPair orig patched) (BlockMapping m) =
      BlockMapping $ M.alter (doAddAddr (concreteAddress patched)) (concreteAddress orig) m

-- | Prefer existing entries
doAddAddr ::
  ConcreteAddress arch ->
  Maybe (ConcreteAddress arch) ->
  Maybe (ConcreteAddress arch)
doAddAddr _ (Just addr) = Just addr
doAddAddr addr Nothing = Just addr

getBlocks ::
  PatchPair arch ->
  EquivM sym arch (PE.BlocksPair arch)
getBlocks pPair = do
  CC.Some (DFC.Compose opbs) <- lookupBlocks blkO
  let oBlocks = PE.Blocks blkO opbs
  CC.Some (DFC.Compose ppbs) <- lookupBlocks blkP
  let pBlocks = PE.Blocks blkP ppbs
  return $ PE.BlocksPair oBlocks pBlocks
  where
    blkO = pOrig pPair
    blkP = pPatched pPair

functionSegOffs ::
  PatchPair arch ->
  EquivM sym arch (MM.ArchSegmentOff arch, MM.ArchSegmentOff arch)
functionSegOffs pPair = do
  PE.BlocksPair (PE.Blocks _ (pblkO:_)) (PE.Blocks _ (pblkP:_)) <- getBlocks pPair
  return $ (MD.pblockAddr pblkO, MD.pblockAddr pblkP)

lookupBlocks ::
  forall sym arch bin.
  KnownBinary bin =>
  ConcreteBlock arch bin ->
  EquivM sym arch (CC.Some (DFC.Compose [] (MD.ParsedBlock arch)))
lookupBlocks b = do
  binCtx <- getBinCtx @bin
  let pfm = parsedFunctionMap binCtx
  case M.assocs $ M.unions $ fmap snd $ IM.lookupLE i pfm of
    [(start', CC.Some (ParsedBlockMap pbm))] -> do
      case concreteBlockEntry b of
        BlockEntryInitFunction -> do
          funAddr <- segOffToAddr start'
          when (funAddr /= start) $
            throwHere $ LookupNotAtFunctionStart start
        _ -> return ()
      let result = concat $ IM.elems $ IM.intersecting pbm i
      return $ CC.Some (DFC.Compose result)
    blks -> throwHere $ NoUniqueFunctionOwner i (fst <$> blks)
  where
  start@(ConcreteAddress addr) = concreteAddress b
  end = ConcreteAddress (MM.MemAddr (MM.addrBase addr) maxBound)
  i = IM.OpenInterval start end

wLit :: (1 <= w) => W.W w -> EquivM sym arch (W4.SymBV sym w)
wLit w = withSymIO $ \sym -> W4.bvLit sym (W.rep w) (BVS.mkBV (W.rep w) (W.unW w))

getCurrentTOCs :: HasTOCReg arch => EquivM sym arch (W.W (MM.ArchAddrWidth arch), W.W (MM.ArchAddrWidth arch))
getCurrentTOCs = do
  (tocO, tocP) <- CMR.asks envTocs
  curFuncs <- CMR.asks envCurrentFunc
  (addrO, addrP) <- functionSegOffs curFuncs
  wO <- case TOC.lookupTOC tocO addrO of
    Just w -> return w
    Nothing -> throwHere $ MissingTOCEntry addrO
  wP <- case TOC.lookupTOC tocP addrP of
    Just w -> return w
    Nothing -> throwHere $ MissingTOCEntry addrP
  return $ (wO, wP)

segOffToAddr ::
  MM.ArchSegmentOff arch ->
  EquivM sym arch (ConcreteAddress arch)
segOffToAddr off = concreteFromAbsolute <$>
  liftMaybe (MM.segoffAsAbsoluteAddr off) (NonConcreteParsedBlockAddress off)

liftMaybe :: Maybe a -> InnerEquivalenceError arch -> EquivM sym arch a
liftMaybe Nothing e = throwHere e
liftMaybe (Just a) _ = pure a

concreteToLLVM ::
  ( 
   w ~ MM.ArchAddrWidth arch, MM.MemWidth w, KnownNat w, 1 <= w
  , W4.IsExprBuilder sym
  ) =>
  sym ->
  ConcreteAddress arch ->
  IO (CLM.LLVMPtr sym w)
concreteToLLVM sym c = do
  region <- W4.natLit sym 0
  offset <- W4.bvLit sym W4.knownRepr (BVS.mkBV W4.knownRepr (toInteger (absoluteAddress c)))
  pure (CLM.LLVMPointer region offset)


--------------------------------------------------------
-- Initial state validity

<<<<<<< HEAD

ipValidPred ::
  forall sym arch.
  PatchPair arch ->
  SimState sym arch Original ->
  SimState sym arch Patched ->
  EquivM sym arch (W4.Pred sym)
ipValidPred pPair stO stP = withSymIO $ \sym -> do
  let
    regsO = simRegs stO
    regsP = simRegs stP
  ptrO <- concreteToLLVM sym $ concreteAddress $ (pOrig pPair)
  eqO <- MT.llvmPtrEq sym ptrO (PSR.macawRegValue $ regsO ^. MM.boundValue (MM.ip_reg @(MM.ArchReg arch)))

  ptrP <- concreteToLLVM sym $ concreteAddress $ (pPatched pPair)
  eqP <- MT.llvmPtrEq sym ptrP (PSR.macawRegValue $ regsP ^. MM.boundValue (MM.ip_reg @(MM.ArchReg arch)))
  W4.andPred sym eqO eqP

spValidRegion ::
  forall sym arch.
  SimState sym arch Original ->
  SimState sym arch Patched ->
  EquivM sym arch (W4.Pred sym)
spValidRegion stO stP = withSym $ \sym -> do
  let
    regsO = simRegs stO
    regsP = simRegs stP
    CLM.LLVMPointer regionO _ = (PSR.macawRegValue $ regsO ^. MM.boundValue (MM.sp_reg @(MM.ArchReg arch)))
    CLM.LLVMPointer regionP _ = (PSR.macawRegValue $ regsP ^. MM.boundValue (MM.sp_reg @(MM.ArchReg arch)))
  stackRegion <- CMR.asks envStackRegion
  liftIO $ do
    eqO <-  W4.isEq sym regionO stackRegion
    eqP <- W4.isEq sym regionP stackRegion
    W4.andPred sym eqO eqP

tocValidRegion ::
  forall sym arch.
  SimState sym arch Original ->
  SimState sym arch Patched ->
  EquivM sym arch (W4.Pred sym)
tocValidRegion stO stP = withSym $ \sym ->
  case toc_reg @arch of
    Just r -> do      
      let
        regsO = simRegs stO
        regsP = simRegs stP
        CLM.LLVMPointer regionO _ = (PSR.macawRegValue $ regsO ^. MM.boundValue r)
        CLM.LLVMPointer regionP _ = (PSR.macawRegValue $ regsP ^. MM.boundValue r)
=======
validRegister ::
  forall bin sym arch tp.
  KnownBinary bin =>
  -- | if this register is an initial state, the corresponding
  -- starting block
  Maybe (ConcreteBlock arch bin) ->
  MacawRegEntry sym tp ->
  MM.ArchReg arch tp ->
  EquivM sym arch (W4.Pred sym)
validRegister mblockStart entry r = withSym $ \sym ->
  case registerCase (macawRegRepr entry) r of
    RegIP -> case mblockStart of
      Just blockStart -> liftIO $ do
        ptrO <- concreteToLLVM sym $ concreteAddress $ blockStart
        MT.llvmPtrEq sym ptrO (macawRegValue entry)
      Nothing -> return $ W4.truePred sym
    RegSP -> do
>>>>>>> aeeb0a8f
      stackRegion <- CMR.asks envStackRegion
      let
        CLM.LLVMPointer region _ = macawRegValue entry
      liftIO $ W4.isEq sym region stackRegion
    RegBV -> liftIO $ do
      let
        CLM.LLVMPointer region _ = macawRegValue entry
      zero <- W4.natLit sym 0
      W4.isEq sym region zero
    RegTOC -> do
      let
        CLM.LLVMPointer region val = macawRegValue entry
      globalRegion <- CMR.asks envGlobalRegion
      validRegion <- liftIO $ W4.isEq sym region globalRegion
      (tocO, tocP) <- getCurrentTOCs
      tocBV <- case W4.knownRepr :: WhichBinaryRepr bin of
        OriginalRepr -> wLit tocO
        PatchedRepr -> wLit tocP
      tocLit <- liftIO $ W4.isEq sym tocBV val
      liftIO $ W4.andPred sym validRegion tocLit
    _ -> return $ W4.truePred sym


validInitState ::
  Maybe (PatchPair arch) ->
  SimState sym arch Original ->
  SimState sym arch Patched ->
  EquivM sym arch (W4.Pred sym)
validInitState mpPair stO stP = withSym $ \sym -> do
  preds <- zipRegStates (simRegs stO) (simRegs stP) $ \r vO vP -> do
    validO <- validRegister (fmap pOrig mpPair) vO r
    validP <- validRegister (fmap pPatched mpPair) vP r
    liftIO $ W4.andPred sym validO validP
  liftIO $ allPreds sym preds

--------------------------------------------------------
-- Toplevel preconditions and postconditions


trivialEquivRelation :: EquivM sym arch (EquivRelation sym arch)
trivialEquivRelation = withSym $ \sym -> do
  return $ EquivRelation
    (RegEquivRelation (\_ _ _-> return $ W4.truePred sym))
    (MemEquivRelation (\_ _ _-> return $ W4.truePred sym))
    (MemEquivRelation (\_ _ _-> return $ W4.truePred sym))

-- | Default toplevel register post-domain: no registers are required to be
-- equivalent
topLevelPostRegisterDomain ::
  forall sym arch.
  EquivM sym arch (M.Map (Some (MM.ArchReg arch)) (W4.Pred sym))
topLevelPostRegisterDomain = return M.empty

-- | Default toplevel post-domain:
--   global (non-stack) memory
topLevelPostDomain ::
  HasCallStack =>
  EquivM sym arch (StatePredSpec sym arch)
topLevelPostDomain = withFreshVars $ \stO stP -> withSym $ \sym -> do
  regDomain <- topLevelPostRegisterDomain
  withAssumption (validInitState Nothing stO stP) $
    return $ StatePred
      {
        predRegs = regDomain
      , predStack = memPredFalse sym
      , predMem = memPredTrue sym
      }

allRegistersDomain ::
  forall sym arch.
  EquivM sym arch (M.Map (Some (MM.ArchReg arch)) (W4.Pred sym))
allRegistersDomain = withSym $ \sym -> do
  return $
    M.fromList $
    map (\(MapF.Pair r (Const p)) -> (Some r, p)) $
    MapF.toList $
    MM.regStateMap $
    MM.mkRegState (\_ -> Const (W4.truePred sym))


-- | Top-level equivalence check:
--  predomain:
--   all registers, stack, and memory
--   IPs match given patchpair
-- postdomain:
--   global (non-stack) memory  
topLevelTriple ::
  HasCallStack =>
  PatchPair arch ->
  EquivM sym arch (PP.EquivTriple sym arch)
topLevelTriple pPair = withPair pPair $ withFreshVars $ \stO stP -> withSym $ \sym -> do
  regDomain <- allRegistersDomain
  withAssumption (validInitState (Just pPair) stO stP) $ do
    let precond =
          StatePred
            {
              predRegs = regDomain
            , predStack = memPredTrue sym
            , predMem = memPredTrue sym
            }
    postcond <- topLevelPostDomain
    mkTriple pPair precond postcond PP.Unverified

-- | Domain that includes entire state, except IP register
universalDomain ::
  EquivM sym arch (StatePred sym arch)
universalDomain =  withSym $ \sym -> do
  regDomain <- allRegistersDomain
  return $ StatePred
    {
      predRegs = regDomain
    , predStack = memPredTrue sym
    , predMem = memPredTrue sym
    }

-- | Domain that includes entire state, except IP register
universalDomainSpec ::
  HasCallStack =>
  EquivM sym arch (StatePredSpec sym arch)
universalDomainSpec = withFreshVars $ \stO stP ->
  withAssumption (validInitState Nothing stO stP) $
  universalDomain

--------------------------------------------------------
-- Totality check - ensure that the verified exit pairs cover all possible
-- branches

-- | Ensure that the given predicates completely describe all possibilities.
-- We prove that, given that the computed equivalence relation holds on each branch,
-- any exit from this block slice will necessarily fall into one of the provided cases.
checkCasesTotal ::
  HasCallStack =>
  SimBundle sym arch ->
  [(W4.Pred sym, BranchCase sym arch)] ->
  EquivM sym arch (PP.VerificationStatus arch)
checkCasesTotal bundle cases = withSym $ \sym -> do
  trivialEq <- trivialEquivRelation
  blocks <- getBlocks $ simPair bundle
  someCase <- do
    casePreds <- mapM getCase cases
    liftIO $ anyPred sym casePreds

  notCheck <- liftIO $ W4.notPred sym someCase
  result <- startTimer $ checkSatisfiableWithModel "checkCasesTotal" notCheck $ \satRes -> do
    let
      emit r = emitEvent (PE.CheckedBranchCompleteness blocks r)
    case satRes of
      W4R.Sat fn -> do
        ir <- getInequivalenceResult InvalidCallPair trivialEq bundle fn
        emit $ PE.BranchesIncomplete ir
        return $ PP.VerificationFail ir
      W4R.Unsat _ -> do
        emit PE.BranchesComplete
        return PP.VerificationSuccess
      W4R.Unknown -> do
        emit PE.InconclusiveBranches
        return PP.Unverified
  checkVerificationStatus result
  return result
  where
    -- | a branch case is assuming the pre-domain predicate, that the branch condition holds
    getCase :: (W4.Pred sym, BranchCase sym arch) -> EquivM sym arch (W4.Pred sym)
    getCase (cond, br) = withSym $ \sym ->
      liftIO $ W4.impliesPred sym (branchPrePred br) cond<|MERGE_RESOLUTION|>--- conflicted
+++ resolved
@@ -86,6 +86,7 @@
 import qualified Lang.Crucible.Simulator.GlobalState as CGS
 import qualified Lang.Crucible.Types as CT
 
+import qualified What4.BaseTypes as WT
 import qualified What4.Expr.Builder as W4B
 import qualified What4.Expr.GroundEval as W4G
 import qualified What4.Interface as W4
@@ -93,6 +94,7 @@
 import qualified What4.ProblemFeatures as W4PF
 import qualified What4.ProgramLoc as W4L
 import qualified What4.Solver.Yices as W4Y
+import qualified What4.Symbol as WS
 --import qualified What4.Protocol.SMTWriter as W4O
 import qualified What4.SatResult as W4R
 --import qualified What4.Protocol.SMTLib2 as SMT2
@@ -101,13 +103,9 @@
 import           Pate.CounterExample
 import           Pate.Equivalence
 import qualified Pate.Event as PE
-<<<<<<< HEAD
 import qualified Pate.ExprMappable as PEM
 import qualified Pate.Memory.MemTrace as MT
-=======
 import qualified Pate.Proof as PP
-import           Pate.Types
->>>>>>> aeeb0a8f
 import           Pate.Monad
 import           Pate.SimState
 import qualified Pate.SimulatorRegisters as PSR
@@ -500,11 +498,7 @@
 -- simulation. Execute the given function in a context where the given 'SimBundle'
 -- is valid (i.e. its bound variables are marked free and its preconditions are assumed).
 withSimBundle ::
-<<<<<<< HEAD
-  PEM.ExprMappable sym f =>
-=======
   ExprMappableEquiv sym arch f =>
->>>>>>> aeeb0a8f
   PatchPair arch ->
   (SimBundle sym arch -> EquivM sym arch f) ->
   EquivM sym arch (SimSpec sym arch f)
@@ -766,7 +760,7 @@
 simplifySubPreds ::
   forall sym arch f.
   HasCallStack =>
-  ExprMappable sym f =>
+  PEM.ExprMappable sym f =>
   f ->
   EquivM sym arch f
 simplifySubPreds a = withValid $ do
@@ -1028,7 +1022,7 @@
     zipRegStates (simRegs inStO) (simRegs inStP) $ \r vO vP -> do
       isInO <- liftFilterMacaw isBoundInGoal vO
       isInP <- liftFilterMacaw isBoundInGoal vP
-      case registerCase (macawRegRepr vO) r of
+      case registerCase (PSR.macawRegRepr vO) r of
         -- we have concrete values for the pre-IP and the TOC (if arch-defined), so we don't need
         -- to include them in the pre-domain
         RegIP -> return Nothing
@@ -1097,13 +1091,17 @@
   KnownBinary bin =>
   ConcreteBlock arch bin ->
   MM.ArchReg arch tp ->
-  MacawRegEntry sym tp ->
-  EquivM sym arch (W4.Pred sym, MacawRegEntry sym tp)
+  PSR.MacawRegEntry sym tp ->
+  EquivM sym arch (W4.Pred sym, PSR.MacawRegEntry sym tp)
 freshRegEntry initBlk r entry = withSym $ \sym -> do
-  fresh <- case macawRegRepr entry of
+  fresh <- case PSR.macawRegRepr entry of
     CLM.LLVMPointerRepr w -> liftIO $ do
       ptr <- freshPtr sym w
-      return $ MacawRegEntry (macawRegRepr entry) ptr
+      return $ PSR.MacawRegEntry (PSR.macawRegRepr entry) ptr
+    CT.BoolRepr -> liftIO $ do
+      b <- W4.freshConstant sym (WS.safeSymbol "freshBoolRegister") WT.BaseBoolRepr
+      return $ PSR.MacawRegEntry (PSR.macawRegRepr entry) b
+    CT.StructRepr Ctx.Empty -> return $ PSR.MacawRegEntry (PSR.macawRegRepr entry) Ctx.Empty
     repr -> throwHere $ UnsupportedRegisterType $ Some repr
   isValid <- validRegister (Just initBlk) fresh r
   return (isValid, fresh)
@@ -1134,7 +1132,7 @@
   SimBundle sym arch ->
   EquivM sym arch (ExprMapper sym)
 equateRegisters regRel bundle = withSym $ \sym -> do
-  Some binds <- fmap (Ctx.fromList . concat) $ zipRegStates (simRegs inStO) (simRegs inStP) $ \r vO vP -> case registerCase (macawRegRepr vO) r of
+  Some binds <- fmap (Ctx.fromList . concat) $ zipRegStates (simRegs inStO) (simRegs inStP) $ \r vO vP -> case registerCase (PSR.macawRegRepr vO) r of
     RegIP -> return []
     _ -> case M.lookup (Some r) regRel of
       Just cond | Just True <- W4.asConstantPred cond -> macawRegBinding vO vP
@@ -1144,15 +1142,7 @@
     inStO = simInState $ simInO bundle
     inStP = simInState $ simInP bundle
 
-<<<<<<< HEAD
-equalValues ::
-  PSR.MacawRegEntry sym tp ->
-  PSR.MacawRegEntry sym tp' ->
-  EquivM sym arch (W4.Pred sym)
-equalValues entry1 entry2 = withSymIO $ \sym -> equalValuesIO sym entry1 entry2
-
-=======
->>>>>>> aeeb0a8f
+
 asVar ::
   W4.SymExpr sym tp' ->
   EquivM sym arch (W4.BoundVar sym tp')
@@ -1174,6 +1164,9 @@
       regVar' <- asVar regVar
       offVar' <- asVar offVar
       return $ [Some $ VarBinding regVar' regVal, Some $ VarBinding offVar' offVal]
+    CT.BoolRepr -> do
+      var' <- asVar (PSR.macawRegValue var)
+      return [Some (VarBinding var' (PSR.macawRegValue val))]
     repr -> throwHere $ UnsupportedRegisterType (Some repr)
 
 bindMacawReg ::
@@ -1560,86 +1553,35 @@
 --------------------------------------------------------
 -- Initial state validity
 
-<<<<<<< HEAD
-
-ipValidPred ::
-  forall sym arch.
-  PatchPair arch ->
-  SimState sym arch Original ->
-  SimState sym arch Patched ->
-  EquivM sym arch (W4.Pred sym)
-ipValidPred pPair stO stP = withSymIO $ \sym -> do
-  let
-    regsO = simRegs stO
-    regsP = simRegs stP
-  ptrO <- concreteToLLVM sym $ concreteAddress $ (pOrig pPair)
-  eqO <- MT.llvmPtrEq sym ptrO (PSR.macawRegValue $ regsO ^. MM.boundValue (MM.ip_reg @(MM.ArchReg arch)))
-
-  ptrP <- concreteToLLVM sym $ concreteAddress $ (pPatched pPair)
-  eqP <- MT.llvmPtrEq sym ptrP (PSR.macawRegValue $ regsP ^. MM.boundValue (MM.ip_reg @(MM.ArchReg arch)))
-  W4.andPred sym eqO eqP
-
-spValidRegion ::
-  forall sym arch.
-  SimState sym arch Original ->
-  SimState sym arch Patched ->
-  EquivM sym arch (W4.Pred sym)
-spValidRegion stO stP = withSym $ \sym -> do
-  let
-    regsO = simRegs stO
-    regsP = simRegs stP
-    CLM.LLVMPointer regionO _ = (PSR.macawRegValue $ regsO ^. MM.boundValue (MM.sp_reg @(MM.ArchReg arch)))
-    CLM.LLVMPointer regionP _ = (PSR.macawRegValue $ regsP ^. MM.boundValue (MM.sp_reg @(MM.ArchReg arch)))
-  stackRegion <- CMR.asks envStackRegion
-  liftIO $ do
-    eqO <-  W4.isEq sym regionO stackRegion
-    eqP <- W4.isEq sym regionP stackRegion
-    W4.andPred sym eqO eqP
-
-tocValidRegion ::
-  forall sym arch.
-  SimState sym arch Original ->
-  SimState sym arch Patched ->
-  EquivM sym arch (W4.Pred sym)
-tocValidRegion stO stP = withSym $ \sym ->
-  case toc_reg @arch of
-    Just r -> do      
-      let
-        regsO = simRegs stO
-        regsP = simRegs stP
-        CLM.LLVMPointer regionO _ = (PSR.macawRegValue $ regsO ^. MM.boundValue r)
-        CLM.LLVMPointer regionP _ = (PSR.macawRegValue $ regsP ^. MM.boundValue r)
-=======
 validRegister ::
   forall bin sym arch tp.
   KnownBinary bin =>
   -- | if this register is an initial state, the corresponding
   -- starting block
   Maybe (ConcreteBlock arch bin) ->
-  MacawRegEntry sym tp ->
+  PSR.MacawRegEntry sym tp ->
   MM.ArchReg arch tp ->
   EquivM sym arch (W4.Pred sym)
 validRegister mblockStart entry r = withSym $ \sym ->
-  case registerCase (macawRegRepr entry) r of
+  case registerCase (PSR.macawRegRepr entry) r of
     RegIP -> case mblockStart of
       Just blockStart -> liftIO $ do
         ptrO <- concreteToLLVM sym $ concreteAddress $ blockStart
-        MT.llvmPtrEq sym ptrO (macawRegValue entry)
+        MT.llvmPtrEq sym ptrO (PSR.macawRegValue entry)
       Nothing -> return $ W4.truePred sym
     RegSP -> do
->>>>>>> aeeb0a8f
       stackRegion <- CMR.asks envStackRegion
       let
-        CLM.LLVMPointer region _ = macawRegValue entry
+        CLM.LLVMPointer region _ = PSR.macawRegValue entry
       liftIO $ W4.isEq sym region stackRegion
     RegBV -> liftIO $ do
       let
-        CLM.LLVMPointer region _ = macawRegValue entry
+        CLM.LLVMPointer region _ = PSR.macawRegValue entry
       zero <- W4.natLit sym 0
       W4.isEq sym region zero
     RegTOC -> do
       let
-        CLM.LLVMPointer region val = macawRegValue entry
+        CLM.LLVMPointer region val = PSR.macawRegValue entry
       globalRegion <- CMR.asks envGlobalRegion
       validRegion <- liftIO $ W4.isEq sym region globalRegion
       (tocO, tocP) <- getCurrentTOCs
