{-# LANGUAGE GADTs #-}
{-# LANGUAGE FlexibleContexts #-}
{-# LANGUAGE GeneralizedNewtypeDeriving #-}
{-# LANGUAGE TypeApplications #-}
{-# LANGUAGE ScopedTypeVariables #-}
{-# LANGUAGE LambdaCase #-}

module Pate.Loader
  (
    runEquivVerification
  , runSelfEquivConfig
  , runEquivConfig
  , PatchData(..)
  , noPatchData
  , RunConfig(..)
  , ValidArchProxy(..)
  )
where

import           Control.Monad.Except

import           Data.Word ( Word64 )
import           Data.Proxy
import qualified Data.Map as Map
import qualified Lumberjack as LJ
import           Text.Printf ( PrintfArg, printf )
import           Text.Read ( readMaybe )

import qualified Data.Macaw.Memory as MM

import qualified Pate.Binary as PB
import qualified Pate.Event as PE
import qualified Pate.Types as PT
import qualified Pate.Monad as PM
import qualified Pate.Verification as PV


data ValidArchProxy arch where
  ValidArchProxy :: (PM.ValidArch arch, PB.ArchConstraints arch) => ValidArchProxy arch

newtype Hex a = Hex a
  deriving (Eq, Ord, Num, PrintfArg)

instance (Num a, Show a, PrintfArg a) => Show (Hex a) where
  show (Hex a) = printf "0x%x" a

instance (Read a) => Read (Hex a) where
  readsPrec i s = [ (Hex a, s') | (a, s') <- readsPrec i s ]

type BlockData = Hex Word64

data PatchData =
  PatchData { patchPairs :: [(BlockData, BlockData)]
            , blockMapping :: [(Hex Word64, Hex Word64)]
            }
  deriving (Read, Show, Eq)

noPatchData :: PatchData
noPatchData = PatchData [] []

hexToAddr :: ValidArchProxy arch -> Hex Word64 -> PT.ConcreteAddress arch
hexToAddr ValidArchProxy (Hex w) = PT.ConcreteAddress $ MM.absoluteAddr $ MM.memWord w

unpackBlockData :: ValidArchProxy arch -> BlockData -> PT.ConcreteBlock arch
unpackBlockData proxy start =
  PT.ConcreteBlock
    { PT.concreteAddress = (hexToAddr proxy start)
      -- we assume that all provided blocks begin a function
    , PT.concreteBlockEntry = PT.BlockEntryInitFunction
    }

unpackPatchData :: ValidArchProxy arch -> PatchData -> (PT.BlockMapping arch, [PT.PatchPair arch])
unpackPatchData proxy (PatchData pairs bmap) =
  let
    bmap' = PT.BlockMapping $ 
      Map.fromList $ map (\(addr, addr') -> (hexToAddr proxy addr, hexToAddr proxy addr')) bmap
    ppairs = map (\(bd, bd') -> PT.PatchPair (unpackBlockData proxy bd) (unpackBlockData proxy bd')) pairs
  in (bmap', ppairs)

runEquivVerification ::
  ValidArchProxy arch ->
  LJ.LogAction IO (PE.Event arch) ->
  PatchData ->
  PT.DiscoveryConfig ->
  PB.LoadedELF arch ->
  PB.LoadedELF arch ->
  IO (Either String Bool)
<<<<<<< HEAD
runEquivVerification proxy@ValidArchProxy logAction pd original patched = do
  let (bmap, ppairs) = unpackPatchData proxy pd
  v <- runExceptT (PV.verifyPairs logAction original patched bmap ppairs)
=======
runEquivVerification proxy@ValidArchProxy pd dcfg original patched = do
  let (bmap, ppairs) = unpackPatchData proxy pd
  v <- runExceptT (PV.verifyPairs original patched bmap dcfg ppairs)
>>>>>>> b93f463c
  case v of
    Left err -> return $ Left $ show err
    Right b -> return $ Right b

data RunConfig arch =
  RunConfig
    { archProxy :: ValidArchProxy arch
    , infoPath :: Either FilePath PatchData
    , origPath :: FilePath
    , patchedPath :: FilePath
<<<<<<< HEAD
    , logger :: LJ.LogAction IO (PE.Event arch)
=======
    , discoveryCfg :: PT.DiscoveryConfig
>>>>>>> b93f463c
    }

-- | Given a patch configuration, check that
-- either the original or patched binary can be
-- proven self-equivalent
runSelfEquivConfig :: forall arch.
  RunConfig arch ->
  PT.WhichBinary ->
  IO (Either String Bool)
runSelfEquivConfig cfg wb = runExceptT $ do
  patchData <- case infoPath cfg of
    Left fp -> lift (readMaybe <$> readFile fp) >>= \case
      Nothing -> throwError "Bad patch info file"
      Just r -> return r
    Right r -> return r
  let
    swapPair :: forall a. (a, a) -> (a, a)
    swapPair (a1, a2) = case wb of
      PT.Original -> (a1, a1)
      PT.Rewritten -> (a2, a2)
    path = case wb of
      PT.Original -> origPath cfg
      PT.Rewritten -> patchedPath cfg
    pairs' = map swapPair $ patchPairs patchData
    patchData' = PatchData
      { patchPairs = pairs'
      , blockMapping = []
      }
  ValidArchProxy <- return $ archProxy cfg
  bin <- lift $ PB.loadELF @arch Proxy $ path
<<<<<<< HEAD
  ExceptT $ runEquivVerification (archProxy cfg) (logger cfg) patchData' bin bin
=======
  ExceptT $ runEquivVerification (archProxy cfg) patchData' (discoveryCfg cfg) bin bin
>>>>>>> b93f463c


runEquivConfig :: forall arch.
  RunConfig arch ->
  IO (Either String Bool)
runEquivConfig cfg = runExceptT $ do
  patchData <- case infoPath cfg of
    Left fp -> lift (readMaybe <$> readFile fp) >>= \case
      Nothing -> throwError "Bad patch info file"
      Just r -> return r
    Right r -> return r
  ValidArchProxy <- return $ archProxy cfg
  original <- lift $ PB.loadELF @arch Proxy $ (origPath cfg)
  patched <- lift $ PB.loadELF @arch Proxy $ (patchedPath cfg)
<<<<<<< HEAD
  ExceptT $ runEquivVerification (archProxy cfg) (logger cfg) patchData original patched
=======
  ExceptT $ runEquivVerification (archProxy cfg) patchData (discoveryCfg cfg) original patched
>>>>>>> b93f463c
<|MERGE_RESOLUTION|>--- conflicted
+++ resolved
@@ -85,15 +85,9 @@
   PB.LoadedELF arch ->
   PB.LoadedELF arch ->
   IO (Either String Bool)
-<<<<<<< HEAD
-runEquivVerification proxy@ValidArchProxy logAction pd original patched = do
+runEquivVerification proxy@ValidArchProxy logAction pd dcfg original patched = do
   let (bmap, ppairs) = unpackPatchData proxy pd
-  v <- runExceptT (PV.verifyPairs logAction original patched bmap ppairs)
-=======
-runEquivVerification proxy@ValidArchProxy pd dcfg original patched = do
-  let (bmap, ppairs) = unpackPatchData proxy pd
-  v <- runExceptT (PV.verifyPairs original patched bmap dcfg ppairs)
->>>>>>> b93f463c
+  v <- runExceptT (PV.verifyPairs logAction original patched bmap dcfg ppairs)
   case v of
     Left err -> return $ Left $ show err
     Right b -> return $ Right b
@@ -104,11 +98,8 @@
     , infoPath :: Either FilePath PatchData
     , origPath :: FilePath
     , patchedPath :: FilePath
-<<<<<<< HEAD
     , logger :: LJ.LogAction IO (PE.Event arch)
-=======
     , discoveryCfg :: PT.DiscoveryConfig
->>>>>>> b93f463c
     }
 
 -- | Given a patch configuration, check that
@@ -139,11 +130,8 @@
       }
   ValidArchProxy <- return $ archProxy cfg
   bin <- lift $ PB.loadELF @arch Proxy $ path
-<<<<<<< HEAD
-  ExceptT $ runEquivVerification (archProxy cfg) (logger cfg) patchData' bin bin
-=======
-  ExceptT $ runEquivVerification (archProxy cfg) patchData' (discoveryCfg cfg) bin bin
->>>>>>> b93f463c
+  ExceptT $ runEquivVerification (archProxy cfg) (logger cfg) patchData' (discoveryCfg cfg) bin bin
+
 
 
 runEquivConfig :: forall arch.
@@ -158,8 +146,4 @@
   ValidArchProxy <- return $ archProxy cfg
   original <- lift $ PB.loadELF @arch Proxy $ (origPath cfg)
   patched <- lift $ PB.loadELF @arch Proxy $ (patchedPath cfg)
-<<<<<<< HEAD
-  ExceptT $ runEquivVerification (archProxy cfg) (logger cfg) patchData original patched
-=======
-  ExceptT $ runEquivVerification (archProxy cfg) patchData (discoveryCfg cfg) original patched
->>>>>>> b93f463c
+  ExceptT $ runEquivVerification (archProxy cfg) (logger cfg) patchData (discoveryCfg cfg) original patched