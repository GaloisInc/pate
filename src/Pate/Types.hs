{-# LANGUAGE GeneralizedNewtypeDeriving #-}
{-# LANGUAGE StandaloneDeriving #-}
{-# LANGUAGE FlexibleContexts #-}
{-# LANGUAGE TypeFamilies #-}
{-# LANGUAGE DataKinds #-}
{-# LANGUAGE PolyKinds #-}
{-# LANGUAGE GADTs #-}
{-# LANGUAGE RankNTypes #-}
{-# LANGUAGE TypeOperators #-}
{-# LANGUAGE UndecidableInstances #-}
{-# LANGUAGE ConstraintKinds #-}
{-# LANGUAGE ScopedTypeVariables #-}
{-# LANGUAGE PatternSynonyms #-}
{-# LANGUAGE TypeApplications #-}

module Pate.Types
  ( DiscoveryConfig(..)
  , defaultDiscoveryCfg
  , PatchPair(..)
  , ConcreteBlock(..)
  , BlockMapping(..)
  , ConcreteAddress(..)
  , BlockEntryKind(..)
  , absoluteAddress
  , addressAddOffset
  , concreteFromAbsolute
  , ParsedBlockMap(..)
  , ParsedFunctionMap
  , markEntryPoint

  , WhichBinary(..)
  , RegisterDiff(..)
  , ConcreteValue
  , GroundBV(..)
  , mkGroundBV
  , groundBVAsPointer
  , GroundLLVMPointer(..)
  , GroundMemOp(..)
  , SymGroundEvalFn(..)
  , execGroundFnIO
  , MemTraceDiff
  , MemOpDiff(..)
  , MacawRegEntry(..)
  , macawRegEntry
  , InnerEquivalenceError(..)
  , InequivalenceReason(..)
  , EquivalenceError(..)
  , equivalenceError
  --- reporting
  , EquivalenceStatistics(..)
  , equivSuccess
  , InequivalenceResult(..)
  , ppRegDiff
  , ppEquivalenceError
  , ppEquivalenceStatistics
  , ppBlock
  , ppAbortedResult
<<<<<<< HEAD
  , ppLLVMPointer
=======
  , ppPreRegs
>>>>>>> fbe76ebc
  
  )
where

import           GHC.Stack

import           Control.Exception
import           Control.Monad ( foldM )
import           Control.Lens hiding ( op, pre )

import qualified Data.BitVector.Sized as BVS
import           Data.Map ( Map )
import qualified Data.Map as M
import           Data.Maybe ( catMaybes )
import           Data.IntervalMap (IntervalMap)
import qualified Data.IntervalMap as IM
import           Data.Set (Set)
import qualified Data.Set as S
import           Data.Typeable
import           Data.Foldable
import           Data.Monoid 
import           Numeric.Natural
import           Numeric

import           Data.Parameterized.Some
import           Data.Parameterized.Classes
import qualified Data.Parameterized.TraversableF as TF
import qualified Data.Parameterized.TraversableFC as TFC

import qualified Lang.Crucible.CFG.Core as CC
import qualified Lang.Crucible.LLVM.MemModel as CLM
import qualified Lang.Crucible.Simulator as CS

import qualified Data.Macaw.CFG as MM
import qualified Data.Macaw.Discovery as MD
import qualified Data.Macaw.Symbolic as MS

import qualified What4.Interface as W4

import qualified What4.Expr.Builder as W4B
import qualified What4.Expr.GroundEval as W4G

import qualified Pate.Memory.MemTrace as MT

----------------------------------
-- Verification configuration
data DiscoveryConfig =
  DiscoveryConfig
    { cfgPairMain :: Bool
    -- ^ start by pairing the entry points of the binaries
    , cfgDiscoverFuns :: Bool
    -- ^ discover additional functions pairs during analysis
    }

defaultDiscoveryCfg :: DiscoveryConfig
defaultDiscoveryCfg = DiscoveryConfig True True


----------------------------------

-- | Keys: basic block extent; values: parsed blocks
newtype ParsedBlockMap arch ids = ParsedBlockMap
  { getParsedBlockMap :: IntervalMap (ConcreteAddress arch) [MD.ParsedBlock arch ids]
  }

-- | basic block extent -> function entry point -> basic block extent again -> parsed block
--
-- You should expect (and check) that exactly one key exists at the function entry point level.
type ParsedFunctionMap arch = IntervalMap (ConcreteAddress arch) (Map (MM.ArchSegmentOff arch) (Some (ParsedBlockMap arch)))


markEntryPoint ::
  MM.ArchSegmentOff arch ->
  ParsedBlockMap arch ids ->
  ParsedFunctionMap arch
markEntryPoint segOff blocks = M.singleton segOff (Some blocks) <$ getParsedBlockMap blocks

----------------------------------

newtype ConcreteAddress arch = ConcreteAddress (MM.MemAddr (MM.ArchAddrWidth arch))
  deriving (Eq, Ord)
deriving instance Show (ConcreteAddress arch)

data PatchPair arch = PatchPair
  { pOrig :: ConcreteBlock arch
  , pPatched :: ConcreteBlock arch
  }
  deriving (Eq, Ord)

instance MM.MemWidth (MM.ArchAddrWidth arch) => Show (PatchPair arch) where
  show (PatchPair blk1 blk2) = ppBlock blk1 ++ " vs. " ++ ppBlock blk2

-- | Map from the start of original blocks to patched block addresses
newtype BlockMapping arch = BlockMapping (M.Map (ConcreteAddress arch) (ConcreteAddress arch))


-- | The way this block is entered dictates the initial equivalence relation we can assume
data BlockEntryKind arch =
    BlockEntryInitFunction
    -- ^ block starts a new function
  | BlockEntryPostFunction
    -- ^ block is an intermediate point in a function, after a function call
  | BlockEntryPostArch
    -- ^ block is an intermediate point in a function, after an arch function call
  | BlockEntryJump
    -- ^ block was entered by an arbitrary jump
    -- problems
  deriving (Eq, Ord, Show)

data ConcreteBlock arch =
  ConcreteBlock { concreteAddress :: ConcreteAddress arch
                , concreteBlockEntry :: BlockEntryKind arch
                }
  deriving (Eq, Ord)

instance MM.MemWidth (MM.ArchAddrWidth arch) => Show (ConcreteBlock arch) where
  show blk = ppBlock blk

--blockSize :: ConcreteBlock arch -> Int
--blockSize = concreteBlockSize

absoluteAddress :: (MM.MemWidth (MM.ArchAddrWidth arch)) => ConcreteAddress arch -> MM.MemWord (MM.ArchAddrWidth arch)
absoluteAddress (ConcreteAddress memAddr) = absAddr
  where
    Just absAddr = MM.asAbsoluteAddr memAddr

addressAddOffset :: (MM.MemWidth (MM.ArchAddrWidth arch))
                 => ConcreteAddress arch
                 -> MM.MemWord (MM.ArchAddrWidth arch)
                 -> ConcreteAddress arch
addressAddOffset (ConcreteAddress memAddr) memWord =
  ConcreteAddress (MM.incAddr (fromIntegral memWord) memAddr)

concreteFromAbsolute :: (MM.MemWidth (MM.ArchAddrWidth arch))
                     => MM.MemWord (MM.ArchAddrWidth arch)
                     -> ConcreteAddress arch
concreteFromAbsolute = ConcreteAddress . MM.absoluteAddr

----------------------------------

data GroundBV n where
  GroundBV :: W4.NatRepr n -> BVS.BV n -> GroundBV n
  GroundLLVMPointer :: GroundLLVMPointer n -> GroundBV n
  deriving Eq

instance Show (GroundBV n) where
  show = ppGroundBV

groundBVWidth :: GroundBV n -> W4.NatRepr n
groundBVWidth gbv = case gbv of
  GroundBV nr _ -> nr
  GroundLLVMPointer ptr -> ptrWidth ptr

instance TestEquality GroundBV where
  testEquality bv bv' = case testEquality (groundBVWidth bv) (groundBVWidth bv') of
    Just Refl | bv == bv' -> Just Refl
    _ -> Nothing

instance OrdF GroundBV where
  compareF (GroundBV w bv) (GroundBV w' bv') =
    lexCompareF w w' $ fromOrdering $ compare bv bv'
  compareF (GroundLLVMPointer ptr) (GroundLLVMPointer ptr') = compareF ptr ptr'
  compareF (GroundBV _ _) _ = LTF
  compareF (GroundLLVMPointer _) _ = GTF

instance Ord (GroundBV n) where
  compare bv bv' = toOrdering (compareF bv bv')

data GroundLLVMPointer n where
  GroundLLVMPointerC ::
      { ptrWidth :: W4.NatRepr n
      , ptrRegion :: Natural
      , ptrOffset :: BVS.BV n
      } -> GroundLLVMPointer n
  deriving Eq

instance TestEquality GroundLLVMPointer where
  testEquality ptr ptr'
    | Just Refl <- testEquality (ptrWidth ptr) (ptrWidth ptr')
    , ptr == ptr'
    = Just Refl
  testEquality _ _ = Nothing


instance OrdF GroundLLVMPointer where
  compareF (GroundLLVMPointerC w reg off) (GroundLLVMPointerC w' reg' off') =
    lexCompareF w w' $ joinOrderingF (fromOrdering $ compare reg reg') (fromOrdering $ compare off off')

instance Show (GroundLLVMPointer n) where
  show ptr = ppLLVMPointer ptr

mkGroundBV :: forall n.
  W4.NatRepr n ->
  Natural ->
  BVS.BV n ->
  GroundBV n
mkGroundBV nr reg bv = case reg > 0 of
 True -> GroundLLVMPointer $ GroundLLVMPointerC nr reg bv
 False -> GroundBV nr bv

groundBVAsPointer :: GroundBV n -> GroundLLVMPointer n
groundBVAsPointer gbv = case gbv of
  GroundLLVMPointer ptr -> ptr
  GroundBV w bv -> GroundLLVMPointerC w 0 bv

type family ConcreteValue (tp :: CC.CrucibleType)
type instance ConcreteValue (CLM.LLVMPointerType w) = GroundBV w
type instance ConcreteValue (CC.MaybeType (CLM.LLVMPointerType w)) = Maybe (GroundBV w)

data RegisterDiff arch tp where
  RegisterDiff :: ShowF (MM.ArchReg arch) =>
    { rReg :: MM.ArchReg arch tp
    , rTypeRepr :: CC.TypeRepr (MS.ToCrucibleType tp)
    , rPreOriginal :: ConcreteValue (MS.ToCrucibleType tp)
    , rPrePatched :: ConcreteValue (MS.ToCrucibleType tp)
    , rPostOriginal :: ConcreteValue (MS.ToCrucibleType tp)
    , rPostPatched :: ConcreteValue (MS.ToCrucibleType tp)
    , rPostEquivalent :: Bool
    , rDiffDescription :: String
    } -> RegisterDiff arch tp

data SymGroundEvalFn sym where
  SymGroundEvalFn :: W4G.GroundEvalFn scope -> SymGroundEvalFn (W4B.ExprBuilder scope solver fs)

execGroundFnIO ::
  SymGroundEvalFn sym -> 
  W4.SymExpr sym tp ->
  IO (W4G.GroundValue tp)
execGroundFnIO (SymGroundEvalFn (W4G.GroundEvalFn fn)) = fn



----------------------------------
data GroundMemOp arch where
  GroundMemOp :: forall arch w.
    { gAddress :: GroundLLVMPointer (MM.ArchAddrWidth arch)
    , gCondition :: Bool
    , gValue_ :: GroundBV w
    } -> GroundMemOp arch

gValue :: GroundMemOp arch -> Some GroundBV
gValue (GroundMemOp { gValue_ = v}) = Some v

instance Eq (GroundMemOp arch) where
  (GroundMemOp addr cond v) == (GroundMemOp addr' cond' v')
    | Just Refl <- testEquality addr addr'
    , Just Refl <- testEquality v v'
    = cond == cond'
  _ == _ = False
      
instance Ord (GroundMemOp arch) where
  compare (GroundMemOp addr cond v) (GroundMemOp addr' cond' v') =
    case compare cond cond' of
      LT -> LT
      GT -> GT
      EQ -> toOrdering $ lexCompareF addr addr' $ compareF v v'

deriving instance Show (GroundMemOp arch)

data MemOpDiff arch = MemOpDiff
  { mDirection :: MT.MemOpDirection
  , mOpOriginal :: GroundMemOp arch
  , mOpRewritten :: GroundMemOp arch
  } deriving (Eq, Ord, Show)

type MemTraceDiff arch = [MemOpDiff arch]

----------------------------------

data MacawRegEntry sym tp where
  MacawRegEntry ::
    { macawRegRepr :: CC.TypeRepr (MS.ToCrucibleType tp)
    , macawRegValue :: CS.RegValue sym (MS.ToCrucibleType tp)
    } ->
    MacawRegEntry sym tp

macawRegEntry :: CS.RegEntry sym (MS.ToCrucibleType tp) -> MacawRegEntry sym tp
macawRegEntry (CS.RegEntry repr v) = MacawRegEntry repr v

--------------------

data EquivalenceStatistics = EquivalenceStatistics
  { numPairsChecked :: Int
  , numEquivalentPairs :: Int
  , numPairsErrored :: Int
  } deriving (Eq, Ord, Read, Show)

instance Semigroup EquivalenceStatistics where
  EquivalenceStatistics checked total errored <> EquivalenceStatistics checked' total' errored' = EquivalenceStatistics
    (checked + checked')
    (total + total')
    (errored + errored')

instance Monoid EquivalenceStatistics where
  mempty = EquivalenceStatistics 0 0 0


equivSuccess :: EquivalenceStatistics -> Bool
equivSuccess (EquivalenceStatistics checked total errored) = errored == 0 && checked == total

data InequivalenceReason =
  InequivalentRegisters | InequivalentMemory | InvalidCallPair | InvalidPostState
  deriving (Eq, Ord, Show)

type ExitCaseDiff = (MT.ExitCase, MT.ExitCase)
type ReturnAddrDiff arch = (Maybe (GroundLLVMPointer (MM.ArchAddrWidth arch)), (Maybe (GroundLLVMPointer (MM.ArchAddrWidth arch))))

data InequivalenceResult arch =
  InequivalentResults
    { diffMem :: MemTraceDiff arch
    , diffExit :: ExitCaseDiff
    , diffRegs :: MM.RegState (MM.ArchReg arch) (RegisterDiff arch)
    , diffRetAddr :: ReturnAddrDiff arch
    , diffReason :: InequivalenceReason
    }



instance Show (InequivalenceResult arch) where
  show _ = "InequivalenceResult"

----------------------------------

data WhichBinary = Original | Rewritten deriving (Bounded, Enum, Eq, Ord, Read, Show)

----------------------------------

data InnerEquivalenceError arch
  = BytesNotConsumed { disassemblyAddr :: ConcreteAddress arch, bytesRequested :: Int, bytesDisassembled :: Int }
  | UnsupportedArchitecture
  | UnsupportedRegisterType (Some CC.TypeRepr)
  | SymbolicExecutionFailed String -- TODO: do something better
  | InconclusiveSAT
  | NoUniqueFunctionOwner (IM.Interval (ConcreteAddress arch)) [MM.ArchSegmentOff arch]
  | LookupNotAtFunctionStart (ConcreteAddress arch)
  | StrangeBlockAddress (MM.ArchSegmentOff arch)
  -- starting address of the block, then a starting and ending address bracketing a range of undiscovered instructions
  | UndiscoveredBlockPart (ConcreteAddress arch) (ConcreteAddress arch) (ConcreteAddress arch)
  | NonConcreteParsedBlockAddress (MM.ArchSegmentOff arch)
  | BlockExceedsItsSegment (MM.ArchSegmentOff arch) (MM.ArchAddrWord arch)
  | BlockEndsMidInstruction
  | BlockStartsEarly (MM.ArchAddrWord arch) (MM.ArchAddrWord arch)
  | PrunedBlockIsEmpty
  | MemOpConditionMismatch
  | UnexpectedBlockKind String
  | UnexpectedMultipleEntries [MM.ArchSegmentOff arch] [MM.ArchSegmentOff arch]
  | forall ids. InvalidBlockTerminal (MD.ParsedTermStmt arch ids)
  | EquivCheckFailure String -- generic error
  | InequivalentError (InequivalenceResult arch)
deriving instance MS.SymArchConstraints arch => Show (InnerEquivalenceError arch)

data EquivalenceError arch =
  EquivalenceError
    { errWhichBinary :: Maybe WhichBinary
    , errStackTrace :: Maybe CallStack
    , errEquivError :: InnerEquivalenceError arch
    }
instance MS.SymArchConstraints arch => Show (EquivalenceError arch) where
  show e = unlines $ catMaybes $
    [ fmap (\b -> "For " ++ show b ++ " binary") (errWhichBinary e)
    , fmap (\s -> "At " ++ prettyCallStack s) (errStackTrace e)
    , Just (show (errEquivError e))
    ]

instance (Typeable arch, MS.SymArchConstraints arch) => Exception (EquivalenceError arch)

equivalenceError :: InnerEquivalenceError arch -> EquivalenceError arch
equivalenceError err = EquivalenceError
  { errWhichBinary = Nothing
  , errStackTrace = Nothing
  , errEquivError = err
  }
----------------------------------

ppEquivalenceStatistics :: EquivalenceStatistics -> String
ppEquivalenceStatistics (EquivalenceStatistics checked equiv err) = unlines
  [ "Summary of checking " ++ show checked ++ " pairs:"
  , "\t" ++ show equiv ++ " equivalent"
  , "\t" ++ show (checked-equiv-err) ++ " inequivalent"
  , "\t" ++ show err ++ " skipped due to errors"
  ]

ppEquivalenceError ::
  MS.SymArchConstraints arch =>
  ShowF (MM.ArchReg arch) =>
  EquivalenceError arch -> String
ppEquivalenceError err | (InequivalentError ineq)  <- errEquivError err = case ineq of
  InequivalentResults traceDiff exitDiffs regDiffs _retDiffs reason -> "x\n" ++ ppReason reason ++ "\n" ++ ppExitCaseDiff exitDiffs ++ "\n" ++ ppPreRegs regDiffs ++ ppMemTraceDiff traceDiff ++ ppDiffs regDiffs
ppEquivalenceError err = "-\n\t" ++ show err ++ "\n" -- TODO: pretty-print the error


ppReason :: InequivalenceReason -> String
ppReason r = "\tEquivalence Check Failed: " ++ case r of
  InequivalentRegisters -> "Final registers diverge."
  InequivalentMemory -> "Final memory states diverge."
  InvalidCallPair -> "Unexpected next IPs."
  InvalidPostState -> "Post state is invalid."

ppExitCaseDiff :: ExitCaseDiff -> String
ppExitCaseDiff (eO, eP) | eO == eP = "\tBlock Exited with " ++ ppExitCase eO
ppExitCaseDiff (eO, eP) =
  "\tBlocks have different exit conditions: "
  ++ ppExitCase eO ++ " (original) vs. "
  ++ ppExitCase eP ++ " (rewritten)"

ppExitCase :: MT.ExitCase -> String
ppExitCase ec = case ec of
  MT.ExitCall -> "function call"
  MT.ExitReturn -> "function return"
  MT.ExitArch -> "syscall"
  MT.ExitUnknown -> "unknown"

ppMemTraceDiff :: MemTraceDiff arch -> String
ppMemTraceDiff diffs = "\tTrace of memory operations:\n" ++ concatMap ppMemOpDiff (toList diffs)

ppMemOpDiff :: MemOpDiff arch -> String
ppMemOpDiff diff
  | shouldPrintMemOp diff
  =  "\t\t" ++ ppDirectionVerb (mDirection diff) ++ " "
  ++ ppGroundMemOp (mDirection diff) (mOpOriginal diff)
  ++ (if mOpOriginal diff == mOpRewritten diff
      then ""
      else " (original) vs. " ++ ppGroundMemOp (mDirection diff) (mOpRewritten diff) ++ " (rewritten)"
     )
  ++ "\n"
ppMemOpDiff _ = ""

shouldPrintMemOp :: MemOpDiff arch -> Bool
shouldPrintMemOp diff =
  mOpOriginal diff /= mOpRewritten diff ||
  gCondition (mOpOriginal diff) ||
  gCondition (mOpRewritten diff)

ppGroundMemOp :: MT.MemOpDirection -> GroundMemOp arch -> String
ppGroundMemOp dir op
  | Some v <- gValue op
  =  ppGroundBV v
  ++ " " ++ ppDirectionPreposition dir ++ " "
  ++ ppLLVMPointer (gAddress op)
  ++ if gCondition op
     then ""
     else " (skipped)"

ppDirectionVerb :: MT.MemOpDirection -> String
ppDirectionVerb MT.Read = "read"
ppDirectionVerb MT.Write = "wrote"

ppDirectionPreposition :: MT.MemOpDirection -> String
ppDirectionPreposition MT.Read = "from"
ppDirectionPreposition MT.Write = "to"

ppEndianness :: MM.Endianness -> String
ppEndianness MM.BigEndian = "→"
ppEndianness MM.LittleEndian = "←"

ppPreRegs ::
  HasCallStack =>
  MM.RegState (MM.ArchReg arch) (RegisterDiff arch)
  -> String
ppPreRegs diffs = "\tInitial registers of a counterexample:\n" ++ case TF.foldMapF ppPreReg diffs of
  (Sum 0, s) -> s
  (Sum n, s) -> s ++ "\t\t(and " ++ show n ++ " other all-zero slots)\n"

ppPreReg ::
  HasCallStack =>
  RegisterDiff arch tp ->
  (Sum Int, String)
ppPreReg diff = case rTypeRepr diff of
  CLM.LLVMPointerRepr _
    | GroundBV _ obv <- rPreOriginal diff
    , GroundBV _ pbv <- rPrePatched diff ->
      case (BVS.asUnsigned obv, BVS.asUnsigned pbv) of
        (0, 0) -> (1, "")
        _ | obv == pbv -> (0, ppSlot diff ++ ppGroundBV (rPreOriginal diff) ++ "\n")
        _ -> (0, ppSlot diff ++ ppGroundBV (rPreOriginal diff) ++ "(original) vs. " ++ ppGroundBV (rPrePatched diff) ++ "\n")
  CLM.LLVMPointerRepr _
    | GroundLLVMPointer optr <- rPreOriginal diff
    , GroundLLVMPointer pptr <- rPrePatched diff ->
      case optr == pptr of
        True -> (0, ppSlot diff ++ ppLLVMPointer optr ++ "\n")
        False -> (0, ppSlot diff ++ ppLLVMPointer optr ++ "(original) vs. " ++ ppLLVMPointer pptr ++ "\n")

  _ -> (0, ppSlot diff ++ "unsupported register type in precondition pretty-printer\n")

ppDiffs ::
  MS.SymArchConstraints arch =>
  MM.RegState (MM.ArchReg arch) (RegisterDiff arch) ->
  String
ppDiffs diffs =
  "\tFinal IPs: "
  ++ ppGroundBV (rPostOriginal (diffs ^. MM.curIP))
  ++ " (original) vs. "
  ++ ppGroundBV (rPostPatched (diffs ^. MM.curIP))
  ++ " (rewritten)\n"
  ++ "\tMismatched resulting registers:\n" ++ TF.foldMapF ppDiff diffs

ppDiff ::
  RegisterDiff arch tp ->
  String
ppDiff diff | rPostEquivalent diff = ""
ppDiff diff = ppSlot diff ++ case rTypeRepr diff of
  CLM.LLVMPointerRepr _ -> ""
    ++ ppGroundBV (rPostOriginal diff)
    ++ " (original) vs. "
    ++ ppGroundBV (rPostPatched diff)
    ++ " (rewritten)\n"
    ++ rDiffDescription diff
    ++ "\n\n"
  _ -> "unsupported register type in postcondition comparison pretty-printer\n"

ppRegEntry :: SymGroundEvalFn sym -> MacawRegEntry sym tp -> IO String
ppRegEntry fn (MacawRegEntry repr v) = case repr of
  CLM.LLVMPointerRepr _ | CLM.LLVMPointer _ offset <- v -> showModelForExpr fn offset
  _ -> return "Unsupported register type"

ppRegDiff ::
  SymGroundEvalFn sym ->
  MacawRegEntry sym tp ->
  MacawRegEntry sym tp ->
  IO String
ppRegDiff fn reg1 reg2 = do
  origStr <- ppRegEntry fn reg1
  patchedStr <- ppRegEntry fn reg2
  return $ "Original: \n" ++ origStr ++ "\n\nPatched: \n" ++ patchedStr

ppSlot ::
  RegisterDiff arch tp
  -> String
ppSlot (RegisterDiff { rReg = reg })  = "\t\tslot " ++ (pad 4 . showF) reg ++ ": "

ppGroundBV :: GroundBV w -> String
ppGroundBV gbv = case gbv of
  GroundBV w bv -> BVS.ppHex w bv
  GroundLLVMPointer ptr -> ppLLVMPointer ptr

ppLLVMPointer :: GroundLLVMPointer w -> String
ppLLVMPointer (GroundLLVMPointerC bitWidthRepr reg offBV) = ""
  ++ pad 3 (show reg)
  ++ "+0x"
  ++ padWith '0' (fromIntegral ((bitWidth+3)`div`4)) (showHex off "")
  where
    off = BVS.asUnsigned offBV
    bitWidth = W4.natValue bitWidthRepr

ppBlock :: MM.MemWidth (MM.ArchAddrWidth arch) => ConcreteBlock arch -> String
ppBlock b = ""
  -- 100k oughta be enough for anybody
  -- ++ pad 6 (show (blockSize b))
  -- ++ " bytes at "
  ++ show (absoluteAddress (concreteAddress b))

ppAbortedResult :: CS.AbortedResult sym ext -> String
ppAbortedResult (CS.AbortedExec reason _) = show reason
ppAbortedResult (CS.AbortedExit code) = show code
ppAbortedResult (CS.AbortedBranch loc _ t f) = "branch (@" ++ show loc ++ ") (t: " ++ ppAbortedResult t ++ ") (f: " ++ ppAbortedResult f ++ ")"


padWith :: Char -> Int -> String -> String
padWith c n s = replicate (n-length s) c ++ s

pad :: Int -> String -> String
pad = padWith ' '


--------------------------------

freeExprTerms :: forall sym t st fs tp.
  sym ~ W4B.ExprBuilder t st fs =>
  W4.SymExpr sym tp ->
  IO (Set (Some (W4.SymExpr sym)))
freeExprTerms expr = do
  cache <- W4B.newIdxCache
  let
    go :: forall tp'. W4.SymExpr sym tp' -> IO (Const (Set (Some (W4.SymExpr sym))) tp')
    go e = W4B.idxCacheEval cache e $ case e of
      W4B.BoundVarExpr _ -> return $ Const $ S.singleton (Some e)
      W4B.AppExpr appExpr -> do
        TFC.foldrMFC (collect @tp') mempty $ W4B.appExprApp appExpr
      W4B.NonceAppExpr naeE | W4B.FnApp fn args <- W4B.nonceExprApp naeE ->
        case W4B.symFnInfo fn of
          W4B.UninterpFnInfo _ _ -> return $ Const $ S.singleton (Some e)
          W4B.DefinedFnInfo _ _ _ -> TFC.foldrMFC (collect @tp') mempty args
          _ -> return $ mempty
      _ -> return $ mempty
    collect ::
      forall tp'' tp'.
      W4.SymExpr sym tp' ->
      Const (Set (Some (W4.SymExpr sym))) tp'' ->
      IO (Const (Set (Some (W4.SymExpr sym))) tp'')
    collect e (Const s) = do
      Const s' <- go e
      return $ Const $ S.union s s'
  getConst <$> go expr


showModelForExpr :: forall sym tp.
  SymGroundEvalFn sym ->
  W4.SymExpr sym tp ->
  IO String
showModelForExpr fn@(SymGroundEvalFn _) expr = do
  freeTerms <- freeExprTerms expr
  v <- execGroundFnIO fn expr
  let
    s = "Expression: " ++ show expr ++ "\n" ++
        "Value: " ++ showGroundValue (W4.exprType expr) v ++ "\n" ++
        "Environment:"

  foldM go s freeTerms
  where
    go :: String -> Some (W4.SymExpr sym)  -> IO String
    go s (Some e) = do
      gv <- execGroundFnIO fn e
      return $ s ++ "\n" ++ show e ++ " :== " ++ showGroundValue (W4.exprType e) gv

showGroundValue ::
  W4.BaseTypeRepr tp ->
  W4G.GroundValue tp ->
  String
showGroundValue repr gv = case repr of
  W4.BaseBoolRepr -> show gv
  W4.BaseBVRepr w -> BVS.ppHex w gv
  _ -> "Unsupported ground value"<|MERGE_RESOLUTION|>--- conflicted
+++ resolved
@@ -55,12 +55,8 @@
   , ppEquivalenceStatistics
   , ppBlock
   , ppAbortedResult
-<<<<<<< HEAD
   , ppLLVMPointer
-=======
-  , ppPreRegs
->>>>>>> fbe76ebc
-  
+  , ppPreRegs  
   )
 where
 
