--- conflicted
+++ resolved
@@ -124,6 +124,7 @@
 import qualified What4.Expr.Builder as W4B
 import qualified What4.Expr.GroundEval as W4G
 
+import qualified Pate.Memory.MemTrace as MT
 import           What4.ExprHelpers
 
 ----------------------------------
@@ -553,9 +554,6 @@
 
 ----------------------------------
 
-<<<<<<< HEAD
-
-=======
 class TOC.HasTOC arch (E.ElfHeaderInfo (MM.ArchAddrWidth arch)) => HasTOCReg arch where
   toc_reg :: MM.ArchReg arch (MM.BVType (MM.RegAddrWidth (MM.ArchReg arch)))
 
@@ -595,82 +593,6 @@
   Sym :: (sym ~ (W4B.ExprBuilder t st fs), ValidSym sym) => sym -> Sym sym
 
 ----------------------------------
-
--- Expression binding
-
--- | Declares a type as being expression-containing, where the given traversal
---   occurs shallowly (i.e. not applied recursively to sub-expressions) on all embedded expressions.
-class ExprMappable sym f where
-  mapExpr ::
-    W4.IsSymExprBuilder sym =>
-    sym ->
-    (forall tp. W4.SymExpr sym tp -> IO (W4.SymExpr sym tp)) ->
-    f ->
-    IO f
-
-instance ExprMappable sym (CS.RegValue' sym (CC.BaseToType bt)) where
-  mapExpr _ f (CS.RV x) = CS.RV <$> f x
-
-instance ExprMappable sym (CS.RegValue' sym (CLM.LLVMPointerType w)) where
-  mapExpr sym f (CS.RV x) = CS.RV <$> mapExprPtr sym f x
-
-instance ExprMappable sym (CS.RegValue' sym tp) => ExprMappable sym (CS.RegValue' sym (CC.MaybeType tp)) where
-  mapExpr sym f (CS.RV pe) = CS.RV <$> case pe of
-    PE.PE p e -> do
-      p' <- f p
-      CS.RV e' <- mapExpr sym f (CS.RV @sym @tp e)
-      return $ PE.PE p' e'
-    PE.Unassigned -> return PE.Unassigned
-
-instance ExprMappable sym (Ctx.Assignment f Ctx.EmptyCtx) where
-  mapExpr _ _ = return
-
-instance
-  (ExprMappable sym (Ctx.Assignment f ctx), ExprMappable sym (f tp)) =>
-  ExprMappable sym (Ctx.Assignment f (ctx Ctx.::> tp)) where
-  mapExpr sym f (asn Ctx.:> x) = do
-    asn' <- mapExpr sym f asn
-    x' <- mapExpr sym f x
-    return $ asn' Ctx.:> x'
-
-instance ExprMappable sym (MT.MemOpCondition sym) where
-  mapExpr _sym f = \case
-    MT.Conditional p -> MT.Conditional <$> f p
-    MT.Unconditional -> return MT.Unconditional
-
-instance ExprMappable sym (MT.MemOp sym w) where
-  mapExpr sym f = \case
-    MT.MemOp ptr dir cond w val endian -> do
-      ptr' <- mapExprPtr sym f ptr
-      val' <- mapExprPtr sym f val
-      cond' <- mapExpr sym f cond
-      return $ MT.MemOp ptr' dir cond' w val' endian
-    MT.MergeOps p seq1 seq2 -> do
-      p' <- f p
-      seq1' <- traverse (mapExpr sym f) seq1
-      seq2' <- traverse (mapExpr sym f) seq2
-      return $ MT.MergeOps p' seq1' seq2'
-
-instance ExprMappable sym (MT.MemTraceImpl sym w) where
-  mapExpr sym f mem = do
-    memSeq' <- traverse (mapExpr sym f) $ MT.memSeq mem
-    memArr' <- f $ MT.memArr mem
-    return $ MT.MemTraceImpl memSeq' memArr'
-
-instance ExprMappable sym (MacawRegEntry sym tp) where
-  mapExpr sym f entry = do
-    case macawRegRepr entry of
-      CLM.LLVMPointerRepr{} -> do
-        val' <- mapExprPtr sym f $ macawRegValue entry
-        return $ entry { macawRegValue = val' }
-      _ -> fail "mapExpr: unsupported macaw type"
-
-instance ExprMappable sym (MT.MemFootprint sym arch) where
-  mapExpr sym f (MT.MemFootprint ptr w dir cond end) = do
-    ptr' <- mapExprPtr sym f ptr
-    cond' <- mapExpr sym f cond
-    return $ MT.MemFootprint ptr' w dir cond' end
->>>>>>> aeeb0a8f
 
 -----------------------------
 
