--- conflicted
+++ resolved
@@ -136,23 +136,13 @@
 import qualified Pate.SimulatorRegisters as PSR
 import qualified Pate.Solver as PSo
 import qualified Pate.Timeout as PT
-<<<<<<< HEAD
 import           Pate.Types
 
 data BinaryContext arch (bin :: PBi.WhichBinary) = BinaryContext
   { binary :: MBL.LoadedBinary arch (E.ElfHeaderInfo (MM.ArchAddrWidth arch))
   , parsedFunctionMap :: ParsedFunctionMap arch
   , binEntry :: MM.ArchSegmentOff arch
-  , binAbortFn :: Maybe (MM.ArchSegmentOff arch)
-  -- ^ address of special-purposes "abort" function that represents an abnormal
-  -- program exit
   }
-
-data EquivalenceContext arch where
-  EquivalenceContext ::
-    { handles :: CFH.HandleAllocator
-    , binCtxs :: PPa.PatchPair (BinaryContext arch)
-    } -> EquivalenceContext arch
 
 data EquivEnv sym arch where
   EquivEnv ::
@@ -208,8 +198,6 @@
 freshBlockCache ::
   IO (BlockCache arch a)
 freshBlockCache = BlockCache <$> IO.newMVar M.empty
-=======
->>>>>>> 376d9867
 
 lookupBlockCache ::
   (EquivEnv sym arch -> BlockCache arch a) ->
@@ -322,24 +310,13 @@
 getBinCtx ::
   forall bin sym arch.
   KnownRepr PBi.WhichBinaryRepr bin =>
-<<<<<<< HEAD
-  EquivM sym arch (BinaryContext arch bin)
-=======
-  EquivM sym arch (PMC.BinaryContext sym arch bin)
->>>>>>> 376d9867
+  EquivM sym arch (PMC.BinaryContext arch bin)
 getBinCtx = getBinCtx' knownRepr
 
 getBinCtx' ::
   PBi.WhichBinaryRepr bin ->
-<<<<<<< HEAD
   EquivM sym arch (BinaryContext arch bin)
 getBinCtx' repr = PPa.getPair' repr <$> asks (binCtxs . envCtx)
-=======
-  EquivM sym arch (PMC.BinaryContext sym arch bin)
-getBinCtx' repr = case repr of
-  PBi.OriginalRepr -> asks (PMC.originalCtx . envCtx)
-  PBi.PatchedRepr -> asks (PMC.rewrittenCtx . envCtx)
->>>>>>> 376d9867
 
 withValid :: forall a sym arch.
   (forall t st fs . (sym ~ W4B.ExprBuilder t st fs, PA.ValidArch arch, PSo.ValidSym sym) => EquivM sym arch a) ->
