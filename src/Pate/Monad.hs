--- conflicted
+++ resolved
@@ -137,61 +137,6 @@
 import qualified Pate.Solver as PSo
 import qualified Pate.Timeout as PT
 
-<<<<<<< HEAD
-data BinaryContext sym arch (bin :: WhichBinary) = BinaryContext
-  { binary :: MBL.LoadedBinary arch (E.ElfHeaderInfo (MM.ArchAddrWidth arch))
-  , parsedFunctionMap :: ParsedFunctionMap arch
-  , binEntry :: MM.ArchSegmentOff arch
-  }
-
-data EquivalenceContext sym arch where
-  EquivalenceContext ::
-    forall sym ids arch.
-    (PA.ValidArch arch, ValidSym sym) =>
-    { nonces :: N.NonceGenerator IO ids
-    , handles :: CFH.HandleAllocator
-    , exprBuilder :: sym
-    , originalCtx :: BinaryContext sym arch Original
-    , rewrittenCtx :: BinaryContext sym arch Patched
-    } -> EquivalenceContext sym arch
-
-data EquivEnv sym arch where
-  EquivEnv ::
-    forall sym arch .
-    (PA.ValidArch arch, ValidSym sym) =>
-    { envWhichBinary :: Maybe (Some WhichBinaryRepr)
-    , envCtx :: EquivalenceContext sym arch
-    , envArchVals :: MS.GenArchVals MT.MemTraceK arch
-    , envUndefinedPtrOps :: MT.UndefinedPtrOps sym (MM.ArchAddrWidth arch)
-    , envExtensions :: CS.ExtensionImpl (MS.MacawSimulatorState sym) sym (MS.MacawExt arch)
-    , envStackRegion :: W4.SymNat sym
-    , envGlobalRegion :: W4.SymNat sym
-    , envPCRegion :: W4.SymNat sym
-    , envMemTraceVar :: CS.GlobalVar (MT.MemTrace arch)
-    , envBlockEndVar :: CS.GlobalVar (MS.MacawBlockEndType arch)
-    , envBlockMapping :: BlockMapping arch
-    , envLogger :: LJ.LogAction IO (PE.Event arch)
-    , envConfig :: PC.VerificationConfig
-    , envFailureMode :: VerificationFailureMode
-    , envBaseEquiv :: EquivRelation sym arch
-    , envGoalTriples :: [PF.EquivTriple sym arch]
-    -- ^ input equivalence problems to solve
-    , envValidSym :: Sym sym
-    -- ^ expression builder, wrappebd with a validity proof
-    , envStartTime :: TM.UTCTime
-    -- ^ start checkpoint for timed events - see 'startTimer' and 'emitEvent'
-    , envTocs :: PA.HasTOCReg arch => (TOC.TOC (MM.ArchAddrWidth arch), TOC.TOC (MM.ArchAddrWidth arch))
-    -- ^ table of contents for the original and patched binaries, if defined by the
-    -- architecture
-    , envCurrentFunc :: BlockPair arch
-    -- ^ start of the function currently under analysis
-    , envCurrentFrame :: AssumptionFrame sym
-    -- ^ the current assumption frame, accumulated as assumptions are added
-    , envNonceGenerator :: N.NonceGenerator IO (PF.ProofScope (PFI.ProofSym sym arch))
-    , envParentNonce :: Some (PF.ProofNonce (PFI.ProofSym sym arch))
-    -- ^ nonce of the parent proof node currently in scope
-    } -> EquivEnv sym arch
-=======
 lookupBlockCache ::
   (EquivEnv sym arch -> BlockCache arch a) ->
   PPa.BlockPair arch ->
@@ -226,7 +171,6 @@
 ifConfig checkCfg ifT ifF = (asks $ checkCfg . envConfig) >>= \case
   True -> ifT
   False -> ifF
->>>>>>> 05986690
 
 freshNonce :: EquivM sym arch (N.Nonce (PF.ProofScope (PFI.ProofSym sym arch)) tp)
 freshNonce = do
