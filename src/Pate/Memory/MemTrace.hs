{-# LANGUAGE CPP #-}
{-# LANGUAGE GADTs #-}
{-# LANGUAGE PolyKinds #-}
{-# LANGUAGE TypeOperators #-}
{-# LANGUAGE DataKinds #-}
{-# LANGUAGE TypeApplications #-}
{-# LANGUAGE RankNTypes #-}
{-# LANGUAGE PatternSynonyms #-}
{-# LANGUAGE AllowAmbiguousTypes #-}
{-# LANGUAGE StandaloneDeriving #-}
{-# LANGUAGE FlexibleContexts #-}
{-# LANGUAGE UndecidableInstances #-}
{-# LANGUAGE ScopedTypeVariables #-}
{-# LANGUAGE LambdaCase #-}
{-# LANGUAGE FlexibleInstances #-}
{-# LANGUAGE MultiParamTypeClasses #-}
{-# LANGUAGE TypeFamilies #-}
{-# LANGUAGE TypeSynonymInstances #-}
{-# LANGUAGE ViewPatterns #-}
{-# LANGUAGE IncoherentInstances #-}
{-# LANGUAGE ConstraintKinds #-}
{-# LANGUAGE EmptyCase #-}


#if __GLASGOW_HASKELL__ >= 805
{-# LANGUAGE NoStarIsType #-}
#endif
{-# OPTIONS_GHC -fno-warn-orphans #-}



module Pate.Memory.MemTrace where

import Unsafe.Coerce
import           Data.Foldable
import           Control.Applicative
import           Control.Lens ((%~), (&), (^.))
import           Control.Monad.State
import qualified Data.BitVector.Sized as BV
import           Data.Sequence (Seq)
import qualified Data.Sequence as Seq
import           Data.Traversable
import qualified Data.Vector as V
import           Data.IORef
import           Data.Proxy
import           Data.Set (Set)
import qualified Data.Set as Set
import           GHC.TypeNats (KnownNat, type Nat)

import           Data.Parameterized.Some
import           Data.Parameterized.Classes
import qualified Data.Parameterized.Context as Ctx
import qualified Data.Parameterized.Vector as VF

import qualified Data.Macaw.Types as MT
import Data.Macaw.CFG.AssignRhs (ArchAddrWidth, MemRepr(..))
import Data.Macaw.Memory (AddrWidthRepr(..), Endianness(..), MemWidth, addrWidthClass, addrWidthNatRepr, addrWidthRepr, memWidthNatRepr)
import Data.Macaw.Symbolic.Backend (MacawEvalStmtFunc, MacawArchEvalFn(..))
import Data.Macaw.Symbolic ( MacawStmtExtension(..), MacawExprExtension(..), MacawExt
                           , GlobalMap, MacawSimulatorState(..)
                           , IsMemoryModel(..)
                           , SymArchConstraints
                           , evalMacawExprExtension
                           )
import qualified Data.Macaw.Symbolic as MS

import Data.Macaw.Symbolic.MemOps ( doGetGlobal )

import Data.Parameterized.Context (pattern (:>), pattern Empty)
import qualified Data.Parameterized.Map as MapF
import Data.Text (pack)
import Lang.Crucible.Backend (IsSymInterface, assert)
import Lang.Crucible.CFG.Common (GlobalVar, freshGlobalVar)
import Lang.Crucible.FunctionHandle (HandleAllocator)
<<<<<<< HEAD
import Lang.Crucible.LLVM.Bytes (Bytes, bitsToBytes, bytesToNatural)
import Lang.Crucible.LLVM.MemModel (LLVMPointerType, LLVMPtr, pattern LLVMPointer, llvmPointer_bv)
=======
import Lang.Crucible.LLVM.MemModel (LLVMPointerType, LLVMPtr, pattern LLVMPointer)
>>>>>>> 05986690
import Lang.Crucible.Simulator.ExecutionTree (CrucibleState, ExtensionImpl(..), actFrame, gpGlobals, stateSymInterface, stateTree)
import Lang.Crucible.Simulator.GlobalState (insertGlobal, lookupGlobal)
import Lang.Crucible.Simulator.Intrinsics (IntrinsicClass(..), IntrinsicMuxFn(..), IntrinsicTypes)
import Lang.Crucible.Simulator.RegMap (RegEntry(..))
import Lang.Crucible.Simulator.RegValue (RegValue)
import Lang.Crucible.Simulator.SimError (SimErrorReason(..))
import Lang.Crucible.Types ((::>), BaseToType, BoolType, BVType, EmptyCtx, IntrinsicType, SymbolicArrayType,
                            SymbolRepr, TypeRepr(BVRepr), MaybeType, knownSymbol)
import What4.Expr.Builder (ExprBuilder)
import What4.Interface


import qualified Pate.ExprMappable as PEM
import qualified What4.ExprHelpers as WEH

------
-- * Undefined pointers

-- | Wrapping undefined pointer operations with uninterpreted functions.
-- Pointer operations are generally partial due to potential incompatibilities in their regions.
-- In cases where the result of an operating is undefined, rather than yielding a fresh constant, we
-- instead yield an uninterpreted function that takes the original operands as arguments.
-- This allows us to prove, for example, that a = x, b = y ==> a + b == x + y, without necessarily
-- proving that this operation is defined. i.e. if it is not defined then we end up with undefPtrAdd(a, b) == undefPtrAdd(x, y).
--
-- To ensure that this is still true, we need to make sure that we only generate fresh uninterpreted
-- functions when necessary, which is complicated by the fact that unintepreted functions must be monomorphic. We therefore lazily generate and cache each monomorphic variant of the uninterpreted function as they are needed.

-- | A collection of functions used to produce undefined values for each pointer operation.
data UndefinedPtrOps sym ptrW =
  UndefinedPtrOps
    { undefPtrOff :: (forall w. sym -> LLVMPtr sym w -> IO (SymBV sym w))
    , undefPtrLt :: UndefinedPtrPredOp sym
    , undefPtrLeq :: UndefinedPtrPredOp sym
    , undefPtrAdd :: UndefinedPtrBinOp sym
    , undefPtrSub :: UndefinedPtrBinOp sym
    , undefPtrAnd :: UndefinedPtrBinOp sym
    , undefPtrXor :: UndefinedPtrBinOp sym
    , undefWriteSize :: forall valW. sym -> LLVMPtr sym valW -> SymBV sym ptrW -> IO (SymBV sym ptrW)
    -- ^ arguments are the value being written and the index of the byte within that value being written
    , undefMismatchedRegionRead :: sym -> [(SymNat sym, SymBV sym ptrW)] -> IO (SymBV sym ptrW)
    , undefPtrClassify :: UndefPtrClassify sym
    }

data UndefPtrOpTag =
    UndefPtrOff
  | UndefPtrLt
  | UndefPtrLeq
  | UndefPtrAdd
  | UndefPtrSub
  | UndefPtrAnd
  | UndefPtrXor
  | UndefWriteSize
  | UndefRegionRead
  deriving (Show, Eq, Ord)

type UndefPtrOpTags = Set UndefPtrOpTag

-- | Classify an expression as representing an undefined pointer.
newtype UndefPtrClassify sym =
  UndefPtrClassify
    { classifyExpr :: forall tp. SymExpr sym tp -> IO UndefPtrOpTags }

instance Semigroup (UndefPtrClassify sym) where
  f1 <> f2 = UndefPtrClassify $ \e -> do
    class1 <- classifyExpr f1 e
    class2 <- classifyExpr f2 e
    return $ class1 <> class2

instance Monoid (UndefPtrClassify sym) where
  mempty = UndefPtrClassify $ \_ -> return mempty

-- | Wraps a function which is used to produce an "undefined" pointer that
-- may result from a binary pointer operation.
-- The given predicate is true when the operation is defined. i.e if this predicate
-- is true then this undefined value is unused. The two other arguments are the original inputs to the binary pointer operation.
newtype UndefinedPtrBinOp sym =
  UndefinedPtrBinOp
    { mkUndefPtr ::
        forall w.
        sym ->
        LLVMPtr sym w ->
        LLVMPtr sym w ->
        IO (LLVMPtr sym w)
    }

-- | Wraps a function which is used to produce an "undefined" predicate that
-- may result from a binary pointer operation.
-- The given predicate is true when the operation is defined. i.e if this predicate
-- is true then this undefined value is unused. The two other arguments are the original inputs to the binary pointer operation.
newtype UndefinedPtrPredOp sym =
  UndefinedPtrPredOp
    { mkUndefPred ::
        forall w.
        sym ->
        LLVMPtr sym w ->
        LLVMPtr sym w ->
        IO (Pred sym)
    }

-- | Wrapping a pointer as a struct, so that it may be represented as the
-- result of an uninterpreted function.
type BasePtrType w = BaseStructType (EmptyCtx ::> BaseIntegerType ::> BaseBVType w)
type SymPtr sym w = SymExpr sym (BasePtrType w)

asSymPtr ::
  IsSymExprBuilder sym =>
  sym ->
  LLVMPtr sym w ->
  IO (SymPtr sym w)
asSymPtr sym (LLVMPointer reg off) = do
  ireg <- natToInteger sym reg
  mkStruct sym (Empty :> ireg :> off)

fromSymPtr ::
  IsSymExprBuilder sym =>
  sym ->
  SymPtr sym w ->
  IO (LLVMPtr sym w )  
fromSymPtr sym sptr = do
  reg <- structField sym sptr Ctx.i1of2
  off <- structField sym sptr Ctx.i2of2
  nreg <- integerToNat sym reg
  return $ LLVMPointer nreg off

polySymbol ::
  UndefPtrOpTag ->
  NatRepr w ->
  SolverSymbol
polySymbol tag w = safeSymbol $ (show tag) ++ "_" ++ (show w)


type AnyNat = 0
-- | Defines how a given type can be concretized to a specific type-level nat.
-- This allows us to easily describe a type that is polymorphic in one natural,
-- using existing type constructors.
type family NatAbs tp (w :: Nat) :: BaseType where
  NatAbs (BasePtrType AnyNat) w' = BasePtrType w'
  NatAbs (BasePtrType w) _ = BasePtrType w
  NatAbs (BaseBVType AnyNat) w' = BaseBVType w'
  NatAbs (BaseBVType w) _ = BaseBVType w
  NatAbs BaseBoolType _ = BaseBoolType
  NatAbs BaseIntegerType _ = BaseIntegerType

type family NatAbsCtx tp (w :: Nat) :: Ctx.Ctx BaseType where
  NatAbsCtx EmptyCtx w = EmptyCtx
  NatAbsCtx (ctx Ctx.::> tp) w' = NatAbsCtx ctx w' Ctx.::> NatAbs tp w'

natAbsBVFixed :: 1 <= w => NatRepr w -> NatRepr w' -> (NatAbs (BaseBVType w) w' :~: BaseBVType w)
natAbsBVFixed _ _ = unsafeCoerce Refl

data PolyFun sym args ret (w :: Nat) where
  PolyFun ::
    { polyFunClassify :: UndefPtrClassify sym
    , applyPolyFun :: Ctx.Assignment (SymExpr sym) (NatAbsCtx args w) -> IO (SymExpr sym (NatAbs ret w))
    }
    -> PolyFun sym args ret w

newtype PolyFunMaker sym args ret =
  PolyFunMaker (forall w. 1 <= w => sym -> NatRepr w -> IO (PolyFun sym args ret w))

-- avoiding struct-indexed arrays, which are unsupported by ground evaluation
type family FlatStructs tp :: Ctx.Ctx BaseType where
  FlatStructs (BaseStructType ctx) = FlatStructsCtx ctx
  FlatStructs (BaseBVType w) = EmptyCtx ::> (BaseBVType w)
  FlatStructs BaseIntegerType = EmptyCtx ::> BaseIntegerType
  FlatStructs BaseBoolType = EmptyCtx ::> BaseBVType 1

type family FlatStructsCtx ctx :: Ctx.Ctx BaseType where
  FlatStructsCtx EmptyCtx = EmptyCtx
  FlatStructsCtx (ctx ::> tp) = FlatStructsCtx ctx Ctx.<+> FlatStructs tp

flattenStructRepr :: Ctx.Assignment BaseTypeRepr ctx -> Ctx.Assignment BaseTypeRepr (FlatStructsCtx ctx)
flattenStructRepr Ctx.Empty = Ctx.Empty
flattenStructRepr (ctx :> BaseStructRepr ctx') = flattenStructRepr ctx Ctx.<++> flattenStructRepr ctx'
flattenStructRepr (ctx :> (BaseBVRepr w)) = flattenStructRepr ctx :> (BaseBVRepr w)
flattenStructRepr (ctx :> BaseIntegerRepr) = flattenStructRepr ctx :> BaseIntegerRepr
flattenStructRepr (ctx :> BaseBoolRepr) = flattenStructRepr ctx :> BaseBVRepr (knownNat @1)
flattenStructRepr tp = error $ "flattenStructRepr: unsupported type:" ++ show tp

flattenStructs ::
  IsSymInterface sym =>
  sym ->
  Ctx.Assignment (SymExpr sym) ctx ->
  IO (Ctx.Assignment (SymExpr sym) (FlatStructsCtx ctx))
flattenStructs sym (ctx :> e) = do
  ctx_flat <- flattenStructs sym ctx
  case exprType e of
    BaseStructRepr ctx' -> do
      fields <- Ctx.traverseWithIndex (\idx _ -> structField sym e idx) ctx'
      ctx'_flat <- flattenStructs sym fields
      return $ ctx_flat Ctx.<++> ctx'_flat
    BaseBVRepr _ -> return $ ctx_flat Ctx.:> e
    BaseIntegerRepr -> return $ ctx_flat Ctx.:> e
    BaseBoolRepr -> do
      bv <- predToBV sym e (knownNat @1)
      return $ ctx_flat Ctx.:> bv
    tp -> fail $ "flattenStructs: unsupported type:" ++ show tp
flattenStructs _sym Ctx.Empty = return Ctx.empty


mkClassify ::
  forall sym tp1.
  IsSymInterface sym =>
  UndefPtrOpTag ->
  SymExpr sym tp1 ->
  UndefPtrClassify sym
mkClassify tag e1 = UndefPtrClassify $ \e2 -> case testEquality e1 e2 of
  Just Refl -> return $ Set.singleton tag
  _ -> return mempty

mkBinUF ::
  IsSymInterface sym =>
  UndefPtrOpTag ->
  PolyFunMaker sym (EmptyCtx ::> BasePtrType AnyNat ::> BasePtrType AnyNat) (BasePtrType AnyNat)
mkBinUF tag  = PolyFunMaker $ \sym w -> do
  let
    ptrRepr = BaseStructRepr (Empty :> BaseIntegerRepr :> BaseBVRepr w)
    repr = Empty :> ptrRepr :> ptrRepr
  c <- freshConstant sym (polySymbol tag w) (BaseArrayRepr (flattenStructRepr repr) ptrRepr)
  return $ PolyFun (mkClassify tag c) $ \args -> arrayLookup sym c =<< flattenStructs sym args

mkPtrBVUF ::
  forall ptrW sym.
  IsSymInterface sym =>
  KnownNat ptrW =>
  1 <= ptrW =>
  UndefPtrOpTag ->
  PolyFunMaker sym (EmptyCtx ::> BasePtrType AnyNat ::> BaseBVType ptrW) (BaseBVType ptrW)
mkPtrBVUF tag = PolyFunMaker $ \sym w ->
  case natAbsBVFixed (knownNat @ptrW) w of
    Refl -> do
      let
        ptrRepr = BaseStructRepr (Empty :> BaseIntegerRepr :> BaseBVRepr w)
        repr = Empty :> ptrRepr :> BaseBVRepr (knownNat @ptrW)
      c <- freshConstant sym (polySymbol tag w) (BaseArrayRepr (flattenStructRepr repr) (BaseBVRepr (knownNat @ptrW)))
      return $ PolyFun (mkClassify tag c) $ \args -> arrayLookup sym c =<< flattenStructs sym args

mkPredUF ::
  forall sym.
  IsSymInterface sym =>
  UndefPtrOpTag ->
  PolyFunMaker sym (EmptyCtx ::> BasePtrType AnyNat Ctx.::> BasePtrType AnyNat) BaseBoolType
mkPredUF tag = PolyFunMaker $ \sym w -> do
  let
    repr = Empty :> BaseIntegerRepr :> BaseBVRepr w :> BaseIntegerRepr :> BaseBVRepr w
  c <- freshConstant sym (polySymbol tag w) (BaseArrayRepr (flattenStructRepr repr) BaseBoolRepr)
  return $ PolyFun (mkClassify tag c) $ \args -> arrayLookup sym c =<< flattenStructs sym args

mkOffUF ::
  forall sym.
  IsSymInterface sym =>
  UndefPtrOpTag ->
  PolyFunMaker sym (EmptyCtx ::> BasePtrType AnyNat) (BaseBVType AnyNat)
mkOffUF tag = PolyFunMaker $ \sym w -> do
  let
    ptrRepr = BaseStructRepr (Empty :> BaseIntegerRepr :> BaseBVRepr w)
    repr = Empty :> ptrRepr
  c <- freshConstant sym (polySymbol tag w) (BaseArrayRepr (flattenStructRepr repr) (BaseBVRepr w))
  return $ PolyFun (mkClassify tag c) $ \args -> arrayLookup sym c =<< flattenStructs sym args

cachedPolyFun ::
  forall sym f g.
  sym ->
  PolyFunMaker sym f g ->
  IO (PolyFunMaker sym f g, UndefPtrClassify sym)
cachedPolyFun _sym (PolyFunMaker f) = do
  ref <- newIORef (MapF.empty :: MapF.MapF NatRepr (PolyFun sym f g))
  let
    mker' = PolyFunMaker $ \sym' nr -> do
      m <- readIORef ref
      case MapF.lookup nr m of
        Just a -> return a
        Nothing -> do
          result <- f sym' nr
          let m' = MapF.insert nr result m
          writeIORef ref m'
          return result
    classify = UndefPtrClassify $ \e -> do
      m <- readIORef ref
      let classifier = mconcat (map (\(Some pf) -> polyFunClassify pf) (MapF.elems m))
      classifyExpr classifier e
  return (mker', classify)
      

withPtrWidth :: IsExprBuilder sym => LLVMPtr sym w -> (1 <= w => NatRepr w -> a) -> a
withPtrWidth (LLVMPointer _blk bv) f | BaseBVRepr w <- exprType bv = f w
withPtrWidth _ _ = error "impossible"

mkBinOp ::
  forall sym.
  IsSymInterface sym =>
  sym ->
  UndefPtrOpTag ->
  IO (UndefinedPtrBinOp sym, UndefPtrClassify sym)
mkBinOp sym tag = do
  (PolyFunMaker fn', classifier) <- cachedPolyFun sym $ mkBinUF tag
  let binop =
        UndefinedPtrBinOp $ \sym' ptr1 ptr2 -> withPtrWidth ptr1 $ \w -> do
          sptr1 <- asSymPtr sym' ptr1
          sptr2 <- asSymPtr sym' ptr2
          resultfn <- fn' sym' w
          sptrResult <- applyPolyFun resultfn (Empty :> sptr1 :> sptr2)
          fromSymPtr sym' sptrResult
  return (binop, classifier)

mkPredOp ::
  IsSymInterface sym =>
  sym ->
  UndefPtrOpTag ->
  IO (UndefinedPtrPredOp sym, UndefPtrClassify sym)
mkPredOp sym tag = do
  (PolyFunMaker fn', classifier) <- cachedPolyFun sym $ mkPredUF tag
  let binop =
        UndefinedPtrPredOp $ \sym' ptr1 ptr2 -> withPtrWidth ptr1 $ \w -> do
          sptr1 <- asSymPtr sym' ptr1
          sptr2 <- asSymPtr sym' ptr2
          resultfn <- fn' sym' w
          applyPolyFun resultfn (Empty :> sptr1 :> sptr2)
  return (binop, classifier)

mkUndefinedPtrOps ::
  forall sym ptrW.
  IsSymInterface sym =>
  KnownNat ptrW =>
  MemWidth ptrW =>
  sym ->
  IO (UndefinedPtrOps sym ptrW)
mkUndefinedPtrOps sym = do
  (PolyFunMaker offFn, classOff) <- cachedPolyFun sym $ mkOffUF UndefPtrOff
  let
    offPtrFn :: forall w. sym -> LLVMPtr sym w -> IO (SymBV sym w)
    offPtrFn sym'  ptr = withPtrWidth ptr $ \w -> do
      sptr <- asSymPtr sym' ptr
      resultfn <- offFn sym' w
      applyPolyFun resultfn (Empty :> sptr)
    ptrW :: NatRepr ptrW
    ptrW = knownNat @ptrW
    ptrRepr = BaseStructRepr (Empty :> BaseIntegerRepr :> BaseBVRepr ptrW)
    
  (PolyFunMaker undefWriteFn, classWrite) <- cachedPolyFun sym $ mkPtrBVUF @ptrW UndefWriteSize

  let
    undefWriteFn' :: forall valW. sym -> LLVMPtr sym valW -> SymBV sym ptrW -> IO (SymBV sym ptrW)
    undefWriteFn' sym' ptr bv = withPtrWidth ptr $ \w -> do
      sptr <- asSymPtr sym' ptr
      resultfn <- undefWriteFn sym' w
      Refl <- return $ natAbsBVFixed ptrW w
      applyPolyFun resultfn (Empty :> sptr :> bv)

    regSubOffRepr = BaseStructRepr (Empty :> BaseIntegerRepr :> BaseBVRepr ptrW)

    undefReadRepr :: Ctx.Assignment BaseTypeRepr (ReplicateDiv8 ptrW (BaseStructType (EmptyCtx ::> BaseIntegerType ::> BaseBVType ptrW)))
    undefReadRepr = case addrWidthRepr @ptrW Proxy of
      Addr32 -> Empty :> regSubOffRepr :> regSubOffRepr :> regSubOffRepr :> regSubOffRepr
      Addr64 -> Empty :> regSubOffRepr :> regSubOffRepr :> regSubOffRepr :> regSubOffRepr :> regSubOffRepr :> regSubOffRepr :> regSubOffRepr :> regSubOffRepr
  
  undefReadFn <- freshConstant sym (polySymbol UndefRegionRead ptrW)
    (BaseArrayRepr (flattenStructRepr undefReadRepr) (BaseBVRepr (knownNat @ptrW)))

  

  let
    undefReadFn' :: sym -> [(SymNat sym, SymBV sym ptrW)] -> IO (SymBV sym ptrW)
    undefReadFn' sym' regSubOffs = do
      regIntSubOffs <- for regSubOffs $ \(n, bv) -> do
        nInt <- natToInteger sym n
        mkStruct sym (Empty :> nInt :> bv)

      -- this should never actually be used; callers should provide the right
      -- number of regSubOffs
      int0 <- intLit sym 0
      bv0 <- bvFromInteger sym (knownRepr @_ @_ @ptrW) 0
      regIntSubOffDef <- mkStruct sym (Empty :> int0 :> bv0)

      case addrWidthRepr @ptrW Proxy of
        Addr32 -> let [s0, s1, s2, s3] = take 4 (regIntSubOffs ++ repeat regIntSubOffDef)
                  in arrayLookup sym undefReadFn =<< flattenStructs sym (Empty :> s0 :> s1 :> s2 :> s3)
        Addr64 -> let [s0, s1, s2, s3, s4, s5, s6, s7] = take 8 (regIntSubOffs ++ repeat regIntSubOffDef)
                  in arrayLookup sym undefReadFn =<< flattenStructs sym (Empty :> s0 :> s1 :> s2 :> s3 :> s4 :> s5 :> s6 :> s7)

    classRead :: UndefPtrClassify sym
    classRead = mkClassify UndefRegionRead undefReadFn

  (undefPtrLt', classLt) <- mkPredOp sym UndefPtrLt
  (undefPtrLeq', classLeq) <- mkPredOp sym UndefPtrLeq
  (undefPtrAdd', classAdd) <- mkBinOp sym UndefPtrAdd
  (undefPtrSub', classSub) <- mkBinOp sym UndefPtrSub
  (undefPtrAnd', classAnd) <- mkBinOp sym UndefPtrAnd
  (undefPtrXor', classXor) <- mkBinOp sym UndefPtrXor
  return $
    UndefinedPtrOps
      { undefPtrOff = offPtrFn
      , undefPtrLt = undefPtrLt'
      , undefPtrLeq = undefPtrLeq'
      , undefPtrAdd = undefPtrAdd'
      , undefPtrSub = undefPtrSub'
      , undefPtrAnd = undefPtrAnd'
      , undefPtrXor = undefPtrXor'
      , undefWriteSize = undefWriteFn'
      , undefMismatchedRegionRead = undefReadFn'
      , undefPtrClassify = mconcat [classOff, classLt, classLeq, classAdd, classSub, classAnd, classXor, classWrite, classRead]
      }

-- We pass this to BaseArrayType, so we need it to be visible to the compiler
-- that this isn't EmptyCtx
type ReplicateDiv8 n a = ReplicateDiv8' (n-8) a ::> a
type family ReplicateDiv8' n a where
  ReplicateDiv8' 24 a = EmptyCtx ::> a ::> a ::> a
  ReplicateDiv8' 56 a = EmptyCtx ::> a ::> a ::> a ::> a ::> a ::> a ::> a

-- * Memory trace model

-- | Like 'macawExtensions', but with an alternative memory model that records
-- memory operations without trying to carefully guess the results of
-- performing them.
macawTraceExtensions ::
  (IsSymInterface sym, SymArchConstraints arch, sym ~ ExprBuilder t st fs) =>
  MacawArchEvalFn sym (MemTrace arch) arch ->
  GlobalVar (MemTrace arch) ->
  GlobalMap sym (MemTrace arch) (ArchAddrWidth arch) ->
  UndefinedPtrOps sym (ArchAddrWidth arch) ->
  ExtensionImpl (MacawSimulatorState sym) sym (MacawExt arch)
macawTraceExtensions archStmtFn mvar globs undefptr =
  ExtensionImpl
    { extensionEval = evalMacawExprExtensionTrace undefptr
    , extensionExec = execMacawStmtExtension archStmtFn undefptr mvar globs
    }


data MemOpCondition sym
  = Unconditional
  | Conditional (Pred sym)


deriving instance Show (Pred sym) => Show (MemOpCondition sym)

data MemOpDirection =
    Read
  | Write
  deriving (Eq, Ord, Show)


data MemOp sym ptrW where
  MemOp ::
    1 <= w =>
    -- The address of the operation
    LLVMPtr sym ptrW ->
    MemOpDirection ->
    MemOpCondition sym ->
    -- The size of the operation in bytes
    NatRepr w ->
    -- The value read or written during the operation
    LLVMPtr sym (8*w) ->
    Endianness ->
    -- Under which conditions does the memory model have the right behavior?
    -- (The slow memory model always puts truePred here, while the optimistic
    -- memory model records side conditions here.)
    Pred sym ->
    MemOp sym ptrW
  MergeOps ::
    Pred sym ->
    MemTraceSeq sym ptrW ->
    MemTraceSeq sym ptrW ->
    MemOp sym ptrW

instance TestEquality (SymExpr sym) => Eq (MemOpCondition sym) where
  Unconditional == Unconditional = True
  Conditional p == Conditional p' | Just Refl <- testEquality p p' = True
  _ == _ = False

instance OrdF (SymExpr sym) => Ord (MemOpCondition sym) where
  compare Unconditional Unconditional = EQ
  compare (Conditional p) (Conditional p') = toOrdering $ compareF p p'
  compare Unconditional _ = GT
  compare _ Unconditional = LT

instance TestEquality (SymExpr sym) => Eq (MemOp sym ptrW) where
  MemOp (LLVMPointer addrR addrO) dir cond repr (LLVMPointer valR valO) end valid
    == MemOp (LLVMPointer addrR' addrO') dir' cond' repr' (LLVMPointer valR' valO') end' valid'
     | Just Refl <- testEquality repr repr'
     , addrR == addrR'
     , Just Refl <- testEquality addrO addrO'
     , valR == valR'
     , Just Refl <- testEquality valO valO'
     , Just Refl <- testEquality valid valid'
    = cond == cond' && dir == dir' && end == end'
  MergeOps p opsT opsF == MergeOps p' opsT' opsF'
    | Just Refl <- testEquality p p'
    = opsT == opsT' && opsF == opsF'
  _ == _ = False

data MemTraceImpl sym ptrW = MemTraceImpl
  { memSeq :: MemTraceSeq sym ptrW
  -- ^ the sequence of memory operations in execution order
  , memArr :: MemTraceArr sym ptrW
  -- ^ the logical contents of memory
  }

data MemTraceVar sym ptrW = MemTraceVar (SymExpr sym (MemArrBaseType ptrW))

type MemTraceSeq sym ptrW = Seq (MemOp sym ptrW)
type MemTraceArr sym ptrW = MemArrBase sym ptrW (MemByteBaseType ptrW)

type MemArrBase sym ptrW tp = RegValue sym (SymbolicArrayType (EmptyCtx ::> BaseIntegerType) (BaseArrayType (EmptyCtx ::> BaseBVType ptrW) tp))

-- | 'MemByteBaseType' is the struct that we store to describe a single byte of
-- memory. We want to be able to reconstruct pointers when we read back out of
-- this thing, so we have to store a bit more information than just the byte
-- that's in memory. (In fact, we don't even store what byte goes there!)
--
-- Two of the fields in the struct come from an LLVMPointer, and one is
-- metadata:
--
-- * BaseIntegerType: the region from an LLVMPointer
-- * BaseBVType ptrW: the offset from an LLVMPointer
-- * BaseBVType ptrW: an index into the bytes of the pointer that the given
--       region+offset decodes to (0 means the LSB, ptrW/8-1 is the MSB)
--
-- Writing is straightforward. But reading is a bit tricky -- we sort of rely
-- on the normal pattern being that entire pointers are read in one operation.
-- When they are, we check that their region+offset all match each other and
-- that the indices go 0, 1, 2, .... If they don't, we either use a descriptive
-- uninterpreted function or drop the result into region 0, depending on
-- exactly how they're mismatched.
type MemByteBaseType ptrW = BaseStructType (EmptyCtx ::> BaseIntegerType ::> BaseBVType ptrW ::> BaseBVType ptrW)
type MemByteType ptrW = BaseToType (MemByteBaseType ptrW)
type MemArrBaseType ptrW = BaseArrayType (EmptyCtx ::> BaseIntegerType) (BaseArrayType (EmptyCtx ::> BaseBVType ptrW) (MemByteBaseType ptrW))

type MemTrace arch = IntrinsicType "memory_trace" (EmptyCtx ::> BVType (ArchAddrWidth arch))

data MemTraceK

instance IsMemoryModel MemTraceK where
  type MemModelType MemTraceK arch = MemTrace arch
  type MemModelConstraint MemTraceK sym = ()

memTraceRepr :: (KnownNat (ArchAddrWidth arch), 1 <= ArchAddrWidth arch) => TypeRepr (MemTrace arch)
memTraceRepr = knownRepr

mkMemTraceVar ::
  forall arch.
  (KnownNat (ArchAddrWidth arch), 1 <= ArchAddrWidth arch) =>
  HandleAllocator ->
  IO (GlobalVar (MemTrace arch))
mkMemTraceVar ha = freshGlobalVar ha (pack "llvm_memory_trace") knownRepr

mkReturnIPVar ::
  forall arch.
  (KnownNat (ArchAddrWidth arch), 1 <= ArchAddrWidth arch) =>
  HandleAllocator ->
  IO (GlobalVar (MaybeType (LLVMPointerType (ArchAddrWidth arch))))
mkReturnIPVar ha = freshGlobalVar ha (pack "ret_ip") knownRepr

initMemTrace ::
  forall sym ptrW.
  IsSymExprBuilder sym =>
  sym ->
  AddrWidthRepr ptrW ->
  IO (MemTraceImpl sym ptrW)
initMemTrace sym addrRepr = do
  arr <- ioFreshConstant sym "InitMem" $ case addrRepr of
    Addr32 -> knownRepr
    Addr64 -> knownRepr
  return $ MemTraceImpl mempty arr

initMemTraceVar ::
  forall sym ptrW.
  IsSymInterface sym =>
  sym ->
  AddrWidthRepr ptrW ->
  IO (MemTraceImpl sym ptrW, MemTraceVar sym ptrW)
initMemTraceVar sym Addr32 = do
  arr <- ioFreshConstant sym "InitMem" knownRepr
  return $ (MemTraceImpl mempty arr, MemTraceVar arr)
initMemTraceVar sym Addr64 = do
  arr <- ioFreshConstant sym "InitMem" knownRepr
  return $ (MemTraceImpl mempty arr, MemTraceVar arr)

equalPrefixOf :: forall a. Eq a => Seq a -> Seq a -> (Seq a, (Seq a, Seq a))
equalPrefixOf s1 s2 = go s1 s2 Seq.empty
  where
    go :: Seq a -> Seq a -> Seq a -> (Seq a, (Seq a, Seq a))
    go (l' Seq.:|> a) (r' Seq.:|> b) acc | a == b =
      go l' r' (a Seq.<| acc)
    go l r acc =
      (acc, (l, r))

muxTraces ::
  sym ~ (ExprBuilder t st fs) =>
  RegValue sym BoolType ->
  MemTraceSeq sym ptrW ->
  MemTraceSeq sym ptrW ->
  IO (MemTraceSeq sym ptrW)
muxTraces p t f =
  let (pre, (t', f')) = equalPrefixOf t f
  in case (t', f') of
    (Seq.Empty, Seq.Empty) -> return pre
    _ -> return $ pre Seq.:|> MergeOps p t' f'


instance IntrinsicClass (ExprBuilder t st fs) "memory_trace" where
  -- TODO: cover other cases with a TypeError
  type Intrinsic (ExprBuilder t st fs) "memory_trace" (EmptyCtx ::> BVType ptrW) = MemTraceImpl (ExprBuilder t st fs) ptrW
  muxIntrinsic sym _ _ (Empty :> BVRepr _) p t f = do
    s <- muxTraces p (memSeq t) (memSeq f)
    arr <- baseTypeIte sym p (memArr t) (memArr f)
    return $ MemTraceImpl s arr

  muxIntrinsic _ _ _ _ _ _ _ = error "Unexpected operands in memory_trace mux"

memTraceIntrinsicTypes :: IsSymInterface (ExprBuilder t st fs) => IntrinsicTypes (ExprBuilder t st fs)
memTraceIntrinsicTypes = id
  . MapF.insert (knownSymbol :: SymbolRepr "memory_trace") IntrinsicMuxFn
  . MapF.insert (knownSymbol :: SymbolRepr "LLVM_pointer") IntrinsicMuxFn
  $ MapF.empty

type MacawTraceEvalStmtFunc sym arch = MacawEvalStmtFunc (MacawStmtExtension arch) (MacawSimulatorState sym) sym (MacawExt arch)

execMacawStmtExtension ::
  forall sym arch t st fs. (IsSymInterface sym, SymArchConstraints arch, sym ~ ExprBuilder t st fs) =>
  MacawArchEvalFn sym (MemTrace arch) arch ->
  UndefinedPtrOps sym (ArchAddrWidth arch) ->
  GlobalVar (MemTrace arch) ->
  GlobalMap sym (MemTrace arch) (ArchAddrWidth arch) ->
  MacawTraceEvalStmtFunc sym arch
execMacawStmtExtension (MacawArchEvalFn archStmtFn) mkundef mvar globs stmt
  = case stmt of
    MacawReadMem addrWidth memRepr addr
      -> liftToCrucibleState mvar $ \sym ->
        doReadMem sym mkundef addrWidth (regValue addr) memRepr

    MacawCondReadMem addrWidth memRepr cond addr def
      -> liftToCrucibleState mvar $ \sym ->
        doCondReadMem sym mkundef (regValue cond) (regValue def) addrWidth (regValue addr) memRepr

    MacawWriteMem addrWidth memRepr addr val
      -> liftToCrucibleState mvar $ \sym ->
        doWriteMem sym mkundef addrWidth (regValue addr) (regValue val) memRepr

    MacawCondWriteMem addrWidth memRepr cond addr def
      -> liftToCrucibleState mvar $ \sym ->
        doCondWriteMem sym mkundef (regValue cond) addrWidth (regValue addr) (regValue def) memRepr

    MacawGlobalPtr w addr -> \cst -> addrWidthClass w $ doGetGlobal cst mvar globs addr
    MacawFreshSymbolic t -> liftToCrucibleState mvar $ \sym -> case t of
       MT.BoolTypeRepr -> liftIO $ freshConstant sym (safeSymbol "macawFresh") BaseBoolRepr
       MT.BVTypeRepr n -> liftIO $ do
         regI <- freshConstant sym (safeSymbol "macawFresh") BaseIntegerRepr
         reg <- integerToNat sym regI
         off <- freshConstant sym (safeSymbol "macawFresh") (BaseBVRepr n)
         return $ LLVMPointer reg off
       _ -> error ( "MacawFreshSymbolic is unsupported in the trace memory model: " ++ show t)
    MacawLookupFunctionHandle _typeReps _registers -> error "MacawLookupFunctionHandle is unsupported in the trace memory model"

    MacawArchStmtExtension archStmt -> archStmtFn mvar globs archStmt

    MacawArchStateUpdate{} -> \cst -> pure ((), cst)
    MacawInstructionStart{} -> \cst -> pure ((), cst)

    PtrEq w x y -> ptrOp w x y $ \sym reg off reg' off' -> do
      regEq <- natEq sym reg reg'
      offEq <- bvEq sym off off'
      andPred sym regEq offEq

    PtrLeq w x y -> ptrOp w x y $ ptrPredOp (undefPtrLeq mkundef) natEqConstraint $ \sym _reg off _reg' off' -> bvUle sym off off'


    PtrLt w x y -> ptrOp w x y $ ptrPredOp (undefPtrLt mkundef) natEqConstraint $ \sym _reg off _reg' off' -> bvUlt sym off off'

    PtrMux w (RegEntry _ p) x y -> ptrOp w x y $ \sym reg off reg' off' -> do
      reg'' <- natIte sym p reg reg'
      off'' <- bvIte sym p off off'
      pure (LLVMPointer reg'' off'')

    PtrAdd w x y -> ptrOp w x y $ ptrBinOp (undefPtrAdd mkundef) someZero $ \sym reg off reg' off' -> do
      regZero <- isZero sym reg

      reg'' <- natIte sym regZero reg' reg
      off'' <- bvAdd sym off off'
      pure (LLVMPointer reg'' off'')

    PtrSub w x y -> ptrOp w x y $ ptrBinOp (undefPtrSub mkundef) compatSub $ \sym reg off reg' off' -> do
      regEq <- natEq sym reg reg'
      zero <- natLit sym 0

      reg'' <- natIte sym regEq zero reg
      off'' <- bvSub sym off off'
      pure (LLVMPointer reg'' off'')

    PtrAnd w x y -> ptrOp w x y $ ptrBinOp (undefPtrAnd mkundef) someZero $ \sym reg off reg' off' -> do
      regZero <- isZero sym reg

      reg'' <- natIte sym regZero reg' reg
      off'' <- bvAndBits sym off off'
      pure (LLVMPointer reg'' off'')

    PtrXor w x y -> ptrOp w x y $ ptrBinOp (undefPtrXor mkundef) someZero $ \sym reg off reg' off' -> do
      regZero <- isZero sym reg

<<<<<<< HEAD
evalMacawExprExtensionTrace :: forall sym arch ptrW f tp
=======
      reg'' <- natIte sym regZero reg' reg
      off'' <- bvXorBits sym off off'
      pure (LLVMPointer reg'' off'')

evalMacawExprExtensionTrace :: forall sym arch f tp
>>>>>>> 05986690
                       .  IsSymInterface sym
                       => UndefinedPtrOps sym ptrW
                       -> sym
                       -> IntrinsicTypes sym
                       -> (Int -> String -> IO ())
                       -> (forall utp . f utp -> IO (RegValue sym utp))
                       -> MacawExprExtension arch f tp
                       -> IO (RegValue sym tp)
evalMacawExprExtensionTrace undefptr sym iTypes logFn f e0 =
  case e0 of
    PtrToBits _w x  -> doPtrToBits sym undefptr =<< f x
    _ -> evalMacawExprExtension sym iTypes logFn f e0

doPtrToBits ::
  (IsSymInterface sym, 1 <= w) =>
  sym ->
  UndefinedPtrOps sym ptrW ->
  LLVMPtr sym w ->
  IO (SymBV sym w)
doPtrToBits sym mkundef ptr@(LLVMPointer base off) = do
  case asNat base of
    Just 0 -> return off
    _ -> do
      cond <- natEq sym base =<< natLit sym 0
      case asConstantPred cond of
        Just True -> return off
        _ -> do
          assert sym cond $ AssertFailureSimError "doPtrToBits" "doPtrToBits"
          undef <- undefPtrOff mkundef sym ptr
          bvIte sym cond off undef

liftToCrucibleState ::
  GlobalVar mem ->
  (sym -> StateT (RegValue sym mem) IO a) ->
  CrucibleState p sym ext rtp blocks r ctx ->
  IO (a, CrucibleState p sym ext rtp blocks r ctx)
liftToCrucibleState mvar f cst = do
  mem <- getGlobalVar cst mvar
  (a, mem') <- runStateT (f (cst ^. stateSymInterface)) mem
  pure (a, setGlobalVar cst mvar mem')

asCrucibleStateT ::
  (sym -> StateT (CrucibleState p sym ext rtp blocks r ctx) IO a) ->
  CrucibleState p sym ext rtp blocks r ctx ->
  IO (a, CrucibleState p sym ext rtp blocks r ctx)
asCrucibleStateT f cst = do
  (a, cst') <- runStateT (f (cst ^. stateSymInterface)) cst
  pure (a, cst')

readOnlyWithSym ::
  (sym -> IO a) ->
  CrucibleState p sym ext rtp blocks r ctx ->
  IO (a, CrucibleState p sym ext rtp blocks r ctx)
readOnlyWithSym f cst = flip (,) cst <$> f (cst ^. stateSymInterface)

getGlobalVar :: CrucibleState s sym ext rtp blocks r ctx -> GlobalVar mem -> IO (RegValue sym mem)
getGlobalVar cst gv = case lookupGlobal gv (cst ^. stateTree . actFrame . gpGlobals) of
  Just val -> return val
  Nothing -> fail ("Global variable not initialized: " ++ show gv)

setGlobalVar :: CrucibleState s sym ext rtp blocks r ctx -> GlobalVar mem -> RegValue sym mem -> CrucibleState s sym ext rtp blocks r ctx
setGlobalVar cst gv val = cst & stateTree . actFrame . gpGlobals %~ insertGlobal gv val

-- | A wrapped function that produces a predicate indicating that two pointer regions are
-- compatible for some pointer operation. If this predicate is false, then the
-- operation is undefined and yields an uninterpreted function.
data RegionConstraint sym =
  RegionConstraint
    {
      regConstraintMsg :: String
    , regConstraintEval :: (sym -> SymNat sym -> SymNat sym  -> IO (Pred sym))
    }

-- | A 'RegionConstraint' that permits pointers from any two regions.
natAny ::
  IsSymInterface sym =>
  RegionConstraint sym
natAny = RegionConstraint "impossible" $ \sym _ _ -> return $ truePred sym

-- | A 'RegionConstraint' that permits pointers from any two regions.
natEqConstraint ::
  IsSymInterface sym =>
  RegionConstraint sym
natEqConstraint = RegionConstraint "both regions must be equal" $ natEq

-- | A 'RegionConstraint' that requires one of the regions to be zero.
someZero ::
  IsSymInterface sym =>
  RegionConstraint sym
someZero = RegionConstraint "one pointer region must be zero" $ \sym reg1 reg2 -> do
  regZero1 <- isZero sym reg1
  regZero2 <- isZero sym reg2
  orPred sym regZero1 regZero2

-- | A 'RegionConstraint' that requires that both of the regions are zero.
bothZero ::
  IsSymInterface sym =>
  RegionConstraint sym
bothZero = RegionConstraint "both pointer regions must be zero" $ \sym reg1 reg2 -> do
  regZero1 <- isZero sym reg1
  regZero2 <- isZero sym reg2
  andPred sym regZero1 regZero2

-- | A 'RegionConstraint' that defines when regions are compatible for subtraction:
-- either the regions are equal or the first region is zero.
compatSub ::
  IsSymInterface sym =>
  RegionConstraint sym
compatSub = RegionConstraint msg $ \sym reg1 reg2 -> do
  regZero2 <- isZero sym reg2
  regEq <- natEq sym reg1 reg2
  orPred sym regZero2 regEq
  where
    msg = "both regions must be equal, or the offset must be region 0"

ptrOp ::
  AddrWidthRepr w ->
  RegEntry sym (LLVMPointerType w) ->
  RegEntry sym (LLVMPointerType w) ->
  (1 <= w => sym -> SymNat sym -> SymBV sym w -> SymNat sym -> SymBV sym w -> IO a) ->
  CrucibleState p sym ext rtp blocks r ctx ->
  IO (a, CrucibleState p sym ext rtp blocks r ctx)
ptrOp w (RegEntry _ (LLVMPointer region offset)) (RegEntry _ (LLVMPointer region' offset')) f =
  addrWidthsArePositive w $ readOnlyWithSym $ \sym -> do
    f sym region offset region' offset'
        
ptrPredOp ::
  IsSymInterface sym =>
  UndefinedPtrPredOp sym ->
  RegionConstraint sym ->
  (sym -> SymNat sym -> SymBV sym w -> SymNat sym -> SymBV sym w -> IO (Pred sym)) ->
  sym -> SymNat sym -> SymBV sym w -> SymNat sym -> SymBV sym w -> IO (Pred sym)
ptrPredOp mkundef regconstraint f sym reg1 off1 reg2 off2  = do
  cond <- regConstraintEval regconstraint sym reg1 reg2
  result <- f sym reg1 off1 reg2 off2
  case asConstantPred cond of
    Just True -> return result
    _ -> do
      assert sym cond $ AssertFailureSimError "ptrPredOp" $ "ptrPredOp: " ++ regConstraintMsg regconstraint
      undef <- mkUndefPred mkundef sym (LLVMPointer reg1 off1) (LLVMPointer reg2 off2)
      itePred sym cond result undef

muxPtr ::
  IsSymInterface sym =>
  sym ->
  Pred sym ->
  LLVMPtr sym w ->
  LLVMPtr sym w ->
  IO (LLVMPtr sym w)
muxPtr sym p (LLVMPointer region offset) (LLVMPointer region' offset') = do
  BaseBVRepr _ <- return $ exprType offset
  reg'' <- natIte sym p region region'
  off'' <- bvIte sym p offset offset'
  return $ LLVMPointer reg'' off''

ptrBinOp ::
  IsSymInterface sym =>
  UndefinedPtrBinOp sym ->
  RegionConstraint sym ->
  (sym -> SymNat sym -> SymBV sym w -> SymNat sym -> SymBV sym w -> IO (LLVMPtr sym w)) ->
  sym -> SymNat sym -> SymBV sym w -> SymNat sym -> SymBV sym w -> IO (LLVMPtr sym w)
ptrBinOp mkundef regconstraint f sym reg1 off1 reg2 off2 = do
  cond <- regConstraintEval regconstraint sym reg1 reg2
  result <- f sym reg1 off1 reg2 off2
  case asConstantPred cond of
    Just True -> return result
    _ -> do
      assert sym cond $ AssertFailureSimError "ptrBinOp" $ "ptrBinOp: " ++ regConstraintMsg regconstraint
      undef <- mkUndefPtr mkundef sym (LLVMPointer reg1 off1) (LLVMPointer reg2 off2)
      muxPtr sym cond result undef

cases ::
  IsExprBuilder sym =>
  sym ->
  [(IO (Pred sym), IO (SymExpr sym tp))] ->
  IO (SymExpr sym tp) ->
  IO (SymExpr sym tp)
cases sym branches def = go branches where
  go [] = def
  go ((iop, iov):bs) = do
    p <- iop
    vT <- iov
    vF <- go bs
    baseTypeIte sym p vT vF

isZero :: IsExprBuilder sym => sym -> SymNat sym -> IO (Pred sym)
isZero sym reg = do
  zero <- natLit sym 0
  natEq sym reg zero

doReadMem ::
  IsSymInterface sym =>
  sym ->
  UndefinedPtrOps sym ptrW ->
  AddrWidthRepr ptrW ->
  LLVMPtr sym ptrW ->
  MemRepr ty ->
  StateT (MemTraceImpl sym ptrW) IO (RegValue sym (MS.ToCrucibleType ty))
doReadMem sym undef ptrW ptr memRepr = addrWidthClass ptrW $ do
  mem <- get
  memBytes <- liftIO $ readMemArrOptimistic sym undef (memArr mem) ptr memRepr
  doMemOpInternal sym Read Unconditional undef ptrW memBytes
  pure (memReprBytesVal memBytes)

doCondReadMem ::
  IsSymInterface sym =>
  sym ->
  UndefinedPtrOps sym ptrW ->
  RegValue sym BoolType ->
  RegValue sym (MS.ToCrucibleType ty) ->
  AddrWidthRepr ptrW ->
  LLVMPtr sym ptrW ->
  MemRepr ty ->
  StateT (MemTraceImpl sym ptrW) IO (RegValue sym (MS.ToCrucibleType ty))
doCondReadMem sym undef cond def ptrW ptr memRepr = addrWidthClass ptrW $ do
  mem <- get
  memBytes <- liftIO $ readMemArrOptimistic sym undef (memArr mem) ptr memRepr
  doMemOpInternal sym Read (Conditional cond) undef ptrW memBytes
  liftIO $ iteDeep sym cond memBytes def

doWriteMem ::
  IsSymInterface sym =>
  MemWidth ptrW =>
  sym ->
  UndefinedPtrOps sym ptrW ->
  AddrWidthRepr ptrW ->
  LLVMPtr sym ptrW ->
  RegValue sym (MS.ToCrucibleType ty) ->
  MemRepr ty ->
  StateT (MemTraceImpl sym ptrW) IO ()
doWriteMem sym undef ptrW addr val repr = valMemReprBytes sym repr addr val >>= doMemOpInternal sym Write Unconditional undef ptrW

doCondWriteMem ::
  IsSymInterface sym =>
  MemWidth ptrW =>
  sym ->
  UndefinedPtrOps sym ptrW ->
  RegValue sym BoolType ->
  AddrWidthRepr ptrW ->
  LLVMPtr sym ptrW ->
  RegValue sym (MS.ToCrucibleType ty) ->
  MemRepr ty ->
  StateT (MemTraceImpl sym ptrW) IO ()
doCondWriteMem sym undef cond ptrW addr val repr = valMemReprBytes sym repr addr val >>= doMemOpInternal sym Write (Conditional cond) undef ptrW

ptrWidth :: IsExprBuilder sym => LLVMPtr sym w -> NatRepr w
ptrWidth (LLVMPointer _blk bv) = bvWidth bv

ptrAdd :: (1 <= w, IsExprBuilder sym)
       => sym
       -> LLVMPtr sym w
       -> SymBV sym w
       -> IO (LLVMPtr sym w)
ptrAdd sym (LLVMPointer base off1) off2 =
  LLVMPointer base <$> bvAdd sym off1 off2

bvFromInteger ::
  (1 <= w, IsExprBuilder sym) => sym ->
  NatRepr w -> Integer -> IO (SymBV sym w)
bvFromInteger sym w n = bvLit sym w (BV.mkBV w n)

-- | Calculate an index into the memory array from a pointer
arrayIdx ::
  1 <= ptrW =>
  IsExprBuilder sym =>
  sym ->
  LLVMPtr sym ptrW ->
  Integer ->
  IO (LLVMPtr sym ptrW)
arrayIdx sym ptr off' = bvFromInteger sym (ptrWidth ptr) off' >>= ptrAdd sym ptr

concatPtrs ::
  1 <= w1 =>
  1 <= w2 =>
  IsExprBuilder sym =>
  sym ->
  Endianness ->
  LLVMPtr sym w1 ->
  LLVMPtr sym w2 ->
  IO (LLVMPtr sym (w1 + w2))
concatPtrs sym endianness (LLVMPointer reg1 off1) (LLVMPointer _ off2) = do
  bv <- case endianness of
    BigEndian -> bvConcat sym off1 off2
    LittleEndian -> do
      Refl <- return $ plusComm (bvWidth off1) (bvWidth off2)
      bvConcat sym off2 off1
  return $ LLVMPointer reg1 bv

-- | Annotate nat proofs with the associated inequality that
-- is being proven to provide documentation about
-- each proof step.
proveLeq :: forall c n m. c ~ (n <= m) => LeqProof n m -> LeqProof n m
proveLeq prf@LeqProof = prf

-- | Take 1 byte from either the front or back of the
-- given bitvector, according to the given endianness
chunkBV :: forall sym w.
  1 <= w =>
  2 <= w =>
  IsExprBuilder sym =>
  sym ->
  Endianness ->
  NatRepr w ->
  SymBV sym (8 * w) ->
  IO (SymBV sym 8, SymBV sym (8 * (w-1)))
chunkBV sym endianness w bv
  | LeqProof <- proveLeq @(1 <= (w-1))
      $ leqSub2 (leqProof (knownNat @2) w) (leqRefl (knownNat @1))
  , sz' <- natMultiply (knownNat @8) (decNat w)
  , LeqProof <- proveLeq @(1 <= (8 * (w-1)))
      $ mulMono (knownNat @8) (decNat w)
  , _1_le_w <- leqProof (knownNat @1) w
  , _8_le_8 <- leqRefl (knownNat @8)
  , LeqProof  <- proveLeq @(8 <= (w * 8))
      $ leqMulCongr _1_le_w _8_le_8
  , Refl <- mulComm (knownNat @8) w
  , Refl <- mulComm (knownNat @8) (decNat w)
  , Refl <- lemmaMul (knownNat @8) w
  , Refl <- plusComm (knownNat @8) sz' = do
    case endianness of
      -- take from the least significant bits
      LittleEndian -> do
        hd <- bvSelect sym (knownNat @0) (knownNat @8) bv
        tl <- bvSelect sym (knownNat @8) sz' bv
        return (hd, tl)
      -- take from the most significant bits
      BigEndian
        | _w_1_le_w <- leqSub (leqRefl w) _1_le_w
        , LeqProof <- proveLeq @(8 * (w-1) <= (8 * w))
            $ leqMulCongr _w_1_le_w _8_le_8  -> do
        hd <- bvSelect sym sz' (knownNat @8) bv
        tl <- bvSelect sym (knownNat @0) sz' bv
        return (hd, tl)

testByteSizeEquality :: forall w w'. MemWidth w => NatRepr w' -> Maybe (8*w' :~: w)
testByteSizeEquality w' = case addrWidthRepr @w Proxy of
  Addr32 -> (\Refl -> Refl) <$> testEquality w' (knownRepr :: NatRepr 4)
  Addr64 -> (\Refl -> Refl) <$> testEquality w' (knownRepr :: NatRepr 8)

leibnizMultiplication :: forall n a b. OrderingF a b -> OrderingF (n*a) (n*b)
leibnizMultiplication LTF = LTF
leibnizMultiplication EQF = EQF
leibnizMultiplication GTF = GTF

compareByteSize :: forall w w'. MemWidth w => NatRepr w' -> OrderingF w (8*w')
compareByteSize w' = case addrWidthRepr @w Proxy of
  Addr32 -> leibnizMultiplication @8 (compareF (knownNat @4) w')
  Addr64 -> leibnizMultiplication @8 (compareF (knownNat @8) w')

data MemReprBytes sym ptrW ty where
    BVBytes :: (1 <= w) => LLVMPtr sym ptrW -> !(NatRepr w) -> LLVMPtr sym (8*w) -> Endianness -> Pred sym -> MemReprBytes sym ptrW (MT.BVType (8*w))
    PackedVecBytes :: !(NatRepr n) -> V.Vector (MemReprBytes sym ptrW ty) -> MemReprBytes sym ptrW (MT.VecType n ty)

memReprBytesVal :: MemReprBytes sym ptrW ty -> RegValue sym (MS.ToCrucibleType ty)
memReprBytesVal (BVBytes _ _ v _ _) = v
memReprBytesVal (PackedVecBytes _ v) = memReprBytesVal <$> v

valMemReprBytes ::
  1 <= ptrW =>
  MonadIO m =>
  IsExprBuilder sym =>
  sym ->
  MemRepr ty ->
  LLVMPtr sym ptrW ->
  RegValue sym (MS.ToCrucibleType ty) ->
  m (MemReprBytes sym ptrW ty)
valMemReprBytes sym memRepr addr val = case memRepr of
  BVMemRepr widthRepr endianness -> pure (BVBytes addr widthRepr val endianness (truePred sym))
  PackedVecMemRepr countRepr recRepr -> fmap (PackedVecBytes countRepr)
    . liftIO
    . V.generateM (fromInteger (intValue countRepr))
    $ \i -> do
      addr' <- arrayIdx sym addr (toInteger i*sz)
      valMemReprBytes sym recRepr addr' (val V.! i)
    where sz = memReprByteSize recRepr

-- | Read a packed value from the underlying array
readMemArr :: forall sym ptrW ty.
  MemWidth ptrW =>
  IsSymInterface sym =>
  sym ->
  UndefinedPtrOps sym ptrW ->
  MemTraceArr sym ptrW ->
  LLVMPtr sym ptrW ->
  MemRepr ty ->
  IO (MemReprBytes sym ptrW ty)
readMemArr sym undef mem ptr repr = go 0 repr
  where
  go :: Integer -> MemRepr ty' -> IO (MemReprBytes sym ptrW ty')
  go n (BVMemRepr byteWidth endianness) = do
    ptr' <- arrayIdx sym ptr n
    let wrap val = BVBytes ptr' byteWidth val endianness (truePred sym)
    wrap <$> case testByteSizeEquality @ptrW byteWidth of
      Just Refl -> goPtr ptr' endianness
      Nothing -> goBV n byteWidth endianness

  go _n (FloatMemRepr _infoRepr _endianness) = fail "creating fresh float values not supported in freshRegValue"

  go n (PackedVecMemRepr countRepr recRepr) = fmap (PackedVecBytes countRepr)
    . V.generateM (fromInteger (intValue countRepr)) $ \i ->
      go (n + memReprByteSize recRepr * fromIntegral i) recRepr

  goPtr :: LLVMPtr sym ptrW -> Endianness -> IO (LLVMPtr sym ptrW)
  goPtr (LLVMPointer reg off) endianness = do
    -- read memory
    regArray <- arrayLookup sym mem . Ctx.singleton =<< natToInteger sym reg
    
    memBytes@((valReg, valOff, _):_) <- forM [0 .. (bytesToNatural ptrWBytes) - 1] $ \byteOff -> do
      off' <- bvAdd sym off =<< bvFromInteger sym ptrWRepr (toInteger byteOff)
      memByteFields sym =<< arrayLookup sym regArray (Ctx.singleton off')
    
    -- check if we're reading a pointer
    (regsEq, offsEq, subOffsOrdered) <- foldM
      (extendPtrCond endianness valReg valOff)
      (truePred sym, truePred sym, truePred sym)
      (zip [0..] memBytes)
    isPtr <- andPred sym regsEq =<< andPred sym offsEq subOffsOrdered

    -- check if we're reading region-0 data; reassemble the individual bytes if so
    nat0 <- natLit sym 0
    isReg0 <- andPred sym regsEq =<< natEq sym valReg nat0
    bv0 <- bvFromInteger sym ptrWRepr 0
    appendMemByte <- mkAppendMemByte
    reg0Off <- foldM appendMemByte bv0 (appendOrder endianness memBytes)

    -- bad case: mismatched regions. use an uninterpreted function
    undefOff <- undefMismatchedRegionRead undef sym [(reg, subOff) | (reg, _, subOff) <- memBytes]
    predAvoidUndef <- andPred sym isPtr isReg0
    assert sym predAvoidUndef $ AssertFailureSimError "readMemArr" $ "readMemArr: reading bytes from mismatched regions"

    -- put it all together
    regResult <- natIte sym regsEq valReg nat0
    offResult <- bvIte sym isPtr valOff =<< bvIte sym isReg0 reg0Off undefOff
    pure (LLVMPointer regResult offResult)

  extendPtrCond ::
    conditions ~ (Pred sym, Pred sym, Pred sym) =>
    Endianness ->
    SymNat sym ->
    SymBV sym ptrW ->
    conditions ->
    (Integer, (SymNat sym, SymBV sym ptrW, SymBV sym ptrW)) ->
    IO conditions
  extendPtrCond endianness expectedReg expectedOff (regsEq, offsEq, subOffsOrdered) (ix, (reg, off, subOff)) = do
    expectedSubOff <- bvFromInteger sym ptrWRepr $ case endianness of
      BigEndian -> toInteger (bytesToNatural ptrWBytes) - ix - 1
      LittleEndian -> ix
    regsEq' <- andPred sym regsEq =<< natEq sym expectedReg reg
    offsEq' <- andPred sym offsEq =<< bvEq sym expectedOff off
    subOffsOrdered' <- andPred sym subOffsOrdered =<< bvEq sym expectedSubOff subOff
    pure (regsEq', offsEq', subOffsOrdered')

  appendOrder LittleEndian = reverse
  appendOrder BigEndian = id

  -- Not perfectly named. We're not so much appending as shifting it in. If we
  -- start with bytes = 0xAABBCCDD and a memByte representing 0xEE, we end with
  -- 0xBBCCDDEE.
  --
  -- Accomplished by shifting `bytes` left, `off` right, and doing the usual
  -- mask+combine dance we all know and love from our C days.
  mkAppendMemByte = do
    bv3 <- bvFromInteger sym ptrWRepr 3
    bv8 <- bvFromInteger sym ptrWRepr 8
    mask <- bvFromInteger sym ptrWRepr 0xff
    pure $ \bytes (_, off, subOff) -> do
      bytes' <- bvShl sym bytes bv8
      subOff' <- bvShl sym subOff bv3
      off' <- bvLshr sym off subOff'
      bvOrBits sym bytes' =<< bvAndBits sym off' mask

  goBV :: forall w. 1 <= w => Integer -> NatRepr w -> Endianness -> IO (LLVMPtr sym (8*w))
  goBV n byteWidth endianness =
    case isZeroOrGT1 (decNat byteWidth) of
      Left Refl
        | Refl <- zeroSubEq byteWidth (knownNat @1) -> do
          LLVMPointer reg off <- arrayIdx sym ptr n
          regArray <- arrayLookup sym mem . Ctx.singleton =<< natToInteger sym reg
          memByte <- arrayLookup sym regArray (Ctx.singleton off)
          content <- getMemByteOff sym undef ptrWRepr memByte
          blk0 <- natLit sym 0
          return $ LLVMPointer blk0 content
      Right LeqProof
        | byteWidth' <- decNat byteWidth
        , Refl <- lemmaMul (knownNat @8) byteWidth
        , Refl <- mulComm (knownNat @8) byteWidth'
        , Refl <- mulComm (knownNat @8) byteWidth
        , LeqProof <- mulMono (knownNat @8) byteWidth' -> do
          hd <- goBV n (knownNat @1) endianness
          tl <- goBV (n + 1) byteWidth' endianness
          concatPtrs sym endianness hd tl

  ptrWRepr = let LLVMPointer _ off = ptr in bvWidth off

  ptrWBytes :: Bytes
  ptrWBytes = bitsToBytes (natValue ptrWRepr)

-- | Read a packed value from the underlying array, optimistically assuming all
-- the pointer regions/byte offsets line up appropriately
readMemArrOptimistic :: forall sym ptrW ty.
  MemWidth ptrW =>
  IsSymInterface sym =>
  sym ->
  UndefinedPtrOps sym ptrW ->
  MemTraceArr sym ptrW ->
  LLVMPtr sym ptrW ->
  MemRepr ty ->
  IO (MemReprBytes sym ptrW ty)
readMemArrOptimistic sym undef mem ptr repr = go 0 repr
  where
  go :: Integer -> MemRepr ty' -> IO (MemReprBytes sym ptrW ty')
  go n (BVMemRepr byteWidth endianness)
    | Just Refl <- testByteSizeEquality @ptrW byteWidth = goPtr n byteWidth endianness
    | otherwise = do
        (p, v) <- goBV n byteWidth endianness
        ptr' <- arrayIdx sym ptr n
        pure (BVBytes ptr' byteWidth v endianness p)

  go _n (FloatMemRepr _infoRepr _endianness) = fail "creating fresh float values not supported in freshRegValue"

  go n (PackedVecMemRepr countRepr recRepr) = do
    bytes <- V.generateM (fromInteger (intValue countRepr)) $ \i ->
      go (n + memReprByteSize recRepr * fromIntegral i) recRepr
    pure (PackedVecBytes countRepr bytes)

  goPtr :: (1 <= w, (8*w) ~ ptrW) => Integer -> NatRepr w -> Endianness -> IO (MemReprBytes sym ptrW (MT.BVType ptrW))
  goPtr n w endianness = do
    -- read memory
    ptr'@(LLVMPointer reg off) <- arrayIdx sym ptr n
    regArray <- arrayLookup sym mem . Ctx.singleton =<< natToInteger sym reg

    memBytes@((valReg, valOff, _):_) <- forM [0 .. ptrWBytesNat - 1] $ \byteOff -> do
      off' <- bvAdd sym off =<< bvFromInteger sym ptrWRepr (toInteger byteOff)
      memByteFields sym =<< arrayLookup sym regArray (Ctx.singleton off')

    -- check if we're reading a pointer
    (regsEq, offsEq, subOffsOrdered) <- foldM
      (extendPtrCond endianness valReg valOff)
      (truePred sym, truePred sym, truePred sym)
      (zip [0..] memBytes)
    isPtr <- andPred sym regsEq =<< andPred sym offsEq subOffsOrdered
    zero <- natLit sym 0

    -- TODO: Do we ever end up failing the isPtr test because we're recombining
    -- bytes of two different region-0 values? If so, we could add some ite's
    -- to handle that; at the moment, we simply demand that it doesn't happen
    -- via isPtr.
    pure (BVBytes ptr' w (LLVMPointer valReg valOff) endianness isPtr)

  extendPtrCond ::
    conditions ~ (Pred sym, Pred sym, Pred sym) =>
    Endianness ->
    SymNat sym ->
    SymBV sym ptrW ->
    conditions ->
    (Integer, (SymNat sym, SymBV sym ptrW, SymBV sym ptrW)) ->
    IO conditions
  extendPtrCond endianness expectedReg expectedOff (regsEq, offsEq, subOffsOrdered) (ix, (reg, off, subOff)) = do
    expectedSubOff <- bvFromInteger sym ptrWRepr $ case endianness of
      BigEndian -> toInteger ptrWBytesNat - ix - 1
      LittleEndian -> ix
    regsEq' <- andPred sym regsEq =<< natEq sym expectedReg reg
    offsEq' <- andPred sym offsEq =<< bvEq sym expectedOff off
    subOffsOrdered' <- andPred sym subOffsOrdered =<< bvEq sym expectedSubOff subOff
    pure (regsEq', offsEq', subOffsOrdered')

  goBV :: forall w. 1 <= w => Integer -> NatRepr w -> Endianness -> IO (Pred sym, LLVMPtr sym (8*w))
  goBV n byteWidth endianness =
    case isZeroOrGT1 (decNat byteWidth) of
      Left Refl
        | Refl <- zeroSubEq byteWidth (knownNat @1) -> do
          LLVMPointer reg off <- arrayIdx sym ptr n
          regArray <- arrayLookup sym mem . Ctx.singleton =<< natToInteger sym reg
          memByte <- arrayLookup sym regArray (Ctx.singleton off)
          content <- getMemByteOff sym undef ptrWRepr memByte
          (valReg, _, _) <- memByteFields sym memByte
          blk0 <- natLit sym 0
          isBlk0 <- natEq sym valReg blk0
          return $ (isBlk0, LLVMPointer blk0 content)
      Right LeqProof
        | byteWidth' <- decNat byteWidth
        , Refl <- lemmaMul (knownNat @8) byteWidth
        , Refl <- mulComm (knownNat @8) byteWidth'
        , Refl <- mulComm (knownNat @8) byteWidth
        , LeqProof <- mulMono (knownNat @8) byteWidth' -> do
          (phd, hd) <- goBV n (knownNat @1) endianness
          (ptl, tl) <- goBV (n + 1) byteWidth' endianness
          liftA2 (,)
            (andPred sym phd ptl)
            (concatPtrs sym endianness hd tl)

  ptrWRepr = let LLVMPointer _ off = ptr in bvWidth off
  ptrWBytesNat = (natValue ptrWRepr + 7) `div` 8

-- | Write to the memory array and set the dirty bits on
-- any written addresses
writeMemArr :: forall sym ptrW w w'.
  1 <= w' =>
  (8*w') ~ w =>
  IsSymInterface sym =>
  MemWidth ptrW =>
  sym ->
  UndefinedPtrOps sym ptrW ->
  MemTraceImpl sym ptrW ->
  LLVMPtr sym ptrW ->
  NatRepr w' ->
  Endianness ->
  LLVMPtr sym w ->
  IO (MemTraceImpl sym ptrW)
writeMemArr sym undef mem_init ptr byteWidth endianness val@(LLVMPointer valReg valOff)
  | Just Refl <- testByteSizeEquality @ptrW byteWidth
    = goPtr 0 mem_init
  | Just 0 <- asNat valReg
  , NatLT _ <- compareNat (knownNat @0) bitWidth
  , NatLT _ <- compareNat bitWidth (memWidthNatRepr @ptrW)
    = goNonPtr 0 mem_init
  | otherwise = case isZeroOrGT1 byteWidth of
    Left pf -> case pf of -- impossible, and obvious enough GHC can see it
    Right (mulMono @_ @_ @8 Proxy -> LeqProof) -> do
      bvZero <- bvFromInteger sym ptrWRepr 0
      natZero <- natLit sym 0
      bvPtrW <- bvFromInteger sym ptrWRepr ptrWInteger
      bvValW <- bvFromInteger sym ptrWRepr (8*valWByteInteger)
      eqCond <- bvEq sym bvPtrW bvValW
      -- treat any non-pointer-width writes as writing undefined values
      goBV eqCond bvZero natZero 0 mem_init
  where
  goBV ::
    Pred sym ->
    SymBV sym ptrW ->
    SymNat sym ->
    Integer ->
    MemTraceImpl sym ptrW ->
    IO (MemTraceImpl sym ptrW)
  goBV _eqCond _bvZero _natZero n mem | n == valWByteInteger = pure mem
  goBV eqCond bvZero natZero n mem = do
    nBV <- bvFromInteger sym ptrWRepr (useEnd ptrWByteInteger n)
    assert sym eqCond $ AssertFailureSimError "writeMemArr" $ "writeMemArr: expected write of size " ++ show ptrWInteger ++ ", saw " ++ show (8*valWByteInteger)
    undefBV <- undefWriteSize undef sym val nBV
    writeByte sym ptr (LLVMPointer natZero undefBV) n bvZero mem >>= goBV eqCond bvZero natZero (n+1)

  goPtr ::
    w ~ ptrW =>
    Integer ->
    MemTraceImpl sym ptrW ->
    IO (MemTraceImpl sym ptrW)
  goPtr n mem | n == ptrWByteInteger = pure mem
  goPtr n mem = do
    nBV <- bvFromInteger sym ptrWRepr (useEnd ptrWByteInteger n)
    writeByte sym ptr val n nBV mem >>= goPtr (n+1)

  goNonPtr ::
    (1 <= w, w + 1 <= ptrW) =>
    Integer ->
    MemTraceImpl sym ptrW ->
    IO (MemTraceImpl sym ptrW)
  goNonPtr n mem | n == valWByteInteger = pure mem
  goNonPtr n mem = do
    nBV <- bvFromInteger sym ptrWRepr (useEnd valWByteInteger n)
    valOffExt <- bvZext sym memWidthNatRepr valOff
    writeByte sym ptr (LLVMPointer valReg valOffExt) n nBV mem >>= goNonPtr (n+1)



  bitWidth = natMultiply (knownNat @8) byteWidth
  ptrWRepr = let LLVMPointer _ off = ptr in bvWidth off
  ptrWInteger = toInteger (natValue ptrWRepr)
  ptrWByteInteger = ptrWInteger `div` 8
  valWByteInteger = toInteger (natValue byteWidth)
  useEnd writeSize = case endianness of
    BigEndian -> ((writeSize-1)-)
    LittleEndian -> id


writeByte ::
  MemWidth ptrW =>
  IsSymInterface sym =>
  sym ->
  -- | base address to write to
  LLVMPtr sym ptrW ->
  -- | base value to write
  LLVMPtr sym ptrW ->
  -- | offset from base address
  Integer ->
  -- | offset within value representing the byte
  SymBV sym ptrW ->
  MemTraceImpl sym ptrW ->
  IO (MemTraceImpl sym ptrW)
writeByte sym ptr (LLVMPointer byteReg byteOff) n off mem = do
  byteRegI <- natToInteger sym byteReg
  writeByte' sym ptr byteRegI byteOff n off mem

writeByte' ::
  MemWidth ptrW =>
  IsSymInterface sym =>
  sym ->
  -- | base address to write to
  LLVMPtr sym ptrW ->
  -- | region of value to write
  SymInteger sym ->
  -- | base value to write
  SymBV sym ptrW ->
  -- | offset from base address
  Integer ->
  -- | offset within value representing the byte
  SymBV sym ptrW ->
  MemTraceImpl sym ptrW ->
  IO (MemTraceImpl sym ptrW)
writeByte' sym ptr byteReg byteOff nInteger nBV mem = do
  LLVMPointer ptrReg ptrOff <- arrayIdx sym ptr nInteger
  ptrRegSI <- natToInteger sym ptrReg

  memByte <- mkStruct sym (Ctx.extend (Ctx.extend (Ctx.extend Ctx.empty byteReg) byteOff) nBV)
  regArray <- arrayLookup sym (memArr mem) (Ctx.singleton ptrRegSI)
  regArray' <- arrayUpdate sym regArray (Ctx.singleton ptrOff) memByte
  regArray'' <- arrayUpdate sym (memArr mem) (Ctx.singleton ptrRegSI) regArray'
  pure mem { memArr = regArray'' }

-- | An uninterpreted raw chunk of memory, representing 'w' bytes
newtype ByteChunk sym ptrW w where
  ByteChunk :: VF.Vector w (SymInteger sym, SymBV sym ptrW, SymBV sym ptrW) -> ByteChunk sym ptrW w

instance PEM.ExprMappable sym (ByteChunk sym ptrW w) where
  mapExpr _sym f (ByteChunk chunk) =
    let
      go (reg, byte, byteOff) = do
        reg' <- f reg
        byte' <- f byte
        byteOff' <- f byteOff
        return (reg', byte', byteOff')
    in ByteChunk <$> traverse go chunk

writeByteChunk ::
  MemWidth ptrW =>
  IsSymInterface sym =>
  sym ->
  MemTraceImpl sym ptrW ->
  LLVMPtr sym ptrW ->
  ByteChunk sym ptrW w ->
  IO (MemTraceImpl sym ptrW)
writeByteChunk sym mem ptr (ByteChunk chunk)  = do
  foldM (\mem' (i, (reg, byte, byteOff)) -> writeByte' sym ptr reg byte i byteOff mem') mem (zip [0..] (VF.toList chunk))


readByteChunk ::
  forall sym ptrW w.
  MemWidth ptrW =>
  1 <= w =>
  IsSymInterface sym =>
  sym ->
  MemTraceImpl sym ptrW ->
  LLVMPtr sym ptrW ->
  NatRepr w ->
  IO (ByteChunk sym ptrW w)
readByteChunk sym mem ptr size
  | Refl <- minusPlusCancel size (knownNat @1) =
      ByteChunk <$> VF.generateM (decNat size) go
  where
    go :: NatRepr h -> IO (SymInteger sym, SymBV sym ptrW, SymBV sym ptrW)
    go n = do
      LLVMPointer ptrReg ptrOff <- arrayIdx sym ptr (intValue n)
      ptrRegSI <- natToInteger sym ptrReg
      regArray <- arrayLookup sym (memArr mem) (Ctx.singleton ptrRegSI)
      memByte <- arrayLookup sym regArray (Ctx.singleton ptrOff)
      memByteFields' sym memByte

-- | True iff the two memory states are representationally equal
-- at the given address, for 'w' bytes read.
-- Note: this is stronger than memory being semantically equivalent at the given addresses,
-- as it asserts that the provenance of each byte is equal.
-- There exist memory traces which would yield semantically equivalent memory states, but
-- would not be equal according to this predicate.
-- These differences should be unobservable according to the usual memory API, however.
-- We may therefore soundly assume this predicate when constructing pre-domains, but
-- it would be too strong to require it as the equivalence post-condition.
memEqAt ::
  forall sym ptrW w.
  MemWidth ptrW =>
  1 <= w =>
  IsSymInterface sym =>
  sym ->
  MemTraceImpl sym ptrW ->
  MemTraceImpl sym ptrW ->
  LLVMPtr sym ptrW ->
  NatRepr w ->
  IO (Pred sym)
memEqAt sym mem1 mem2 ptr w = do
  preds <- sequence (map go [0..(intValue w-1)])
  WEH.allPreds sym preds
  where
    go :: Integer -> IO (Pred sym)
    go n = do
      LLVMPointer ptrReg ptrOff <- arrayIdx sym ptr n
      ptrRegSI <- natToInteger sym ptrReg
      regArray1 <- arrayLookup sym (memArr mem1) (Ctx.singleton ptrRegSI)
      memByte1 <- arrayLookup sym regArray1 (Ctx.singleton ptrOff)
      regArray2 <- arrayLookup sym (memArr mem2) (Ctx.singleton ptrRegSI)
      memByte2 <- arrayLookup sym regArray2 (Ctx.singleton ptrOff)
      isEq sym memByte1 memByte2

-- | True iff 'w' bytes following the given pointer are semantically equivalent
-- in memory, regardless of their representation.
memByteEqAt ::
  forall sym ptrW w.
  MemWidth ptrW =>
  1 <= w =>
  IsSymInterface sym =>
  sym ->
  MemTraceImpl sym ptrW ->
  MemTraceImpl sym ptrW ->
  LLVMPtr sym ptrW ->
  NatRepr w ->
  IO (Pred sym)
memByteEqAt sym mem1 mem2 ptr w = do
  preds <- sequence (map go [0..(intValue w-1)])
  WEH.allPreds sym preds
  where
    go :: Integer -> IO (Pred sym)
    go n = do
      LLVMPointer ptrReg ptrOff <- arrayIdx sym ptr n
      ptrRegSI <- natToInteger sym ptrReg
      regArray1 <- arrayLookup sym (memArr mem1) (Ctx.singleton ptrRegSI)
      memByte1 <- arrayLookup sym regArray1 (Ctx.singleton ptrOff)
      regArray2 <- arrayLookup sym (memArr mem2) (Ctx.singleton ptrRegSI)
      memByte2 <- arrayLookup sym regArray2 (Ctx.singleton ptrOff)
      (reg1, byte1, off1) <- memByteFields' sym memByte1
      (reg2, byte2, off2) <- memByteFields' sym memByte2

      LeqProof <- return $ memWidthIsBig @ptrW @9
      byte1' <- bvLshr sym byte1 off1 >>= bvTrunc sym (knownNat @8)
      byte2' <- bvLshr sym byte2 off2 >>= bvTrunc sym (knownNat @8)

      eqBytes <- isEq sym byte1' byte2'
      eqRegs <- isEq sym reg1 reg2
      andPred sym eqBytes eqRegs

chunksEqual ::
  forall sym ptrW w.
  IsSymInterface sym =>
  sym ->
  ByteChunk sym ptrW w ->
  ByteChunk sym ptrW w ->
  IO (Pred sym)
chunksEqual sym (ByteChunk chunk1) (ByteChunk chunk2) = do
  preds <- VF.toList <$> VF.zipWithM go chunk1 chunk2
  WEH.allPreds sym preds
  where
    go ::
      (SymInteger sym, SymBV sym ptrW, SymBV sym ptrW) ->
      (SymInteger sym, SymBV sym ptrW, SymBV sym ptrW) ->
      IO (Pred sym)
    go (reg1, byte1, byteOff1) (reg2, byte2, byteOff2) = do
      regsEq <- isEq sym reg1 reg2
      bytesEq <- isEq sym byte1 byte2
      bytesOffEq <- isEq sym byteOff1 byteOff2
      WEH.allPreds sym [regsEq, bytesEq, bytesOffEq]


freshChunk ::
  forall sym ptrW w.
  MemWidth ptrW =>
  1 <= w =>
  IsSymInterface sym =>
  sym ->
  NatRepr w ->
  IO (ByteChunk sym ptrW w)
freshChunk sym w
  | Refl <- minusPlusCancel w (knownNat @1) =
      ByteChunk <$> VF.generateM (decNat w) (\_ -> go)
  where
    go :: IO (SymInteger sym, SymBV sym ptrW, SymBV sym ptrW)
    go = do
      reg <- freshConstant sym emptySymbol BaseIntegerRepr
      byte <- freshConstant sym emptySymbol (BaseBVRepr (memWidthNatRepr @ptrW))
      byteOff <- freshConstant sym emptySymbol (BaseBVRepr (memWidthNatRepr @ptrW))
      return (reg, byte, byteOff)


getMemByteOff :: forall sym ptrW.
  (MemWidth ptrW, IsExprBuilder sym) =>
  sym ->
  UndefinedPtrOps sym ptrW ->
  NatRepr ptrW ->
  SymExpr sym (MemByteBaseType ptrW) ->
  IO (SymBV sym 8)
getMemByteOff sym undef ptrWRepr memByte
  | LeqProof <- memWidthIsBig @ptrW @9
  = do
    (reg, off, subOffBytes) <- memByteFields sym memByte

    -- pick a byte of the offset in case we're in region 0
    bv8 <- bvFromInteger sym ptrWRepr 8
    subOffBits <- bvMul sym subOffBytes bv8
    knownByteLong <- bvLshr sym off subOffBits
    knownByte <- bvTrunc sym knownRepr knownByteLong

    -- check if we're in region 0, and use an uninterpreted byte if not
    useKnownByte <- natEq sym reg =<< natLit sym 0
    -- TODO: use off + subOff w/ endianness as the pointer, then truncate to a byte
    unknownByte <- undefPtrOff undef sym (LLVMPointer reg knownByte)
    bvIte sym useKnownByte knownByte unknownByte

memByteFields ::
  IsExprBuilder sym =>
  sym ->
  SymExpr sym (MemByteBaseType w) ->
  IO (SymNat sym, SymBV sym w, SymBV sym w)
memByteFields sym memByte = do
  (reg, off, subOff) <- memByteFields' sym memByte
  regN <- integerToNat sym reg
  return (regN, off, subOff)

memByteFields' ::
  IsExprBuilder sym =>
  sym ->
  SymExpr sym (MemByteBaseType w) ->
  IO (SymInteger sym, SymBV sym w, SymBV sym w)
memByteFields' sym memByte = do
    reg <- structField sym memByte (Ctx.skipIndex (Ctx.skipIndex Ctx.baseIndex))
    off <- structField sym memByte (Ctx.extendIndex' (Ctx.extendRight Ctx.noDiff) (Ctx.lastIndex (Ctx.incSize (Ctx.incSize Ctx.zeroSize))))
    subOff <- structField sym memByte (Ctx.nextIndex (Ctx.incSize (Ctx.incSize Ctx.zeroSize)))
    return (reg, off, subOff)

memWidthIsBig :: (MemWidth ptrW, n <= 32) => LeqProof n ptrW
memWidthIsBig = fix $ \v -> case addrWidthRepr v of
  Addr32 -> leqTrans (LeqProof @_ @32) LeqProof
  Addr64 -> leqTrans (LeqProof @_ @32) LeqProof

ifCond ::
  IsSymInterface sym =>
  sym ->  
  MemOpCondition sym ->
  SymExpr sym tp ->
  SymExpr sym tp ->
  IO (SymExpr sym tp)
ifCond _ Unconditional eT _ = return eT
ifCond sym (Conditional p) eT eF = baseTypeIte sym p eT eF

doMemOpInternal :: forall sym ptrW ty.
  IsSymInterface sym =>
  MemWidth ptrW =>
  sym ->
  MemOpDirection ->
  MemOpCondition sym ->
  UndefinedPtrOps sym ptrW ->
  AddrWidthRepr ptrW ->
  MemReprBytes sym ptrW ty ->
  StateT (MemTraceImpl sym ptrW) IO ()
doMemOpInternal sym dir cond undef repr memBytes = do
  arr0 <- gets memArr
  go memBytes
  arr1 <- gets memArr
  arr2 <- liftIO $ ifCond sym cond arr1 arr0
  modify $ \mem -> mem { memArr = arr2 }
  where
  go :: MemReprBytes sym ptrW ty' -> StateT (MemTraceImpl sym ptrW) IO ()
  go = \case
    BVBytes ptr byteWidth regVal endianness valid
      | LeqProof <- mulMono (knownNat @8) byteWidth
      -> addrWidthsArePositive repr $ do
     
      modify $ \mem -> mem { memSeq = (memSeq mem) Seq.:|> MemOp ptr dir cond byteWidth regVal endianness valid }
      case dir of
        Read -> return ()
        Write -> do
          mem <- get
          mem' <- liftIO $ writeMemArr sym undef mem ptr byteWidth endianness regVal
          put mem'
    PackedVecBytes _countRepr vecBytes -> traverse_ go vecBytes

iteDeep ::
  IsSymInterface sym =>
  sym ->
  Pred sym ->
  MemReprBytes sym ptrW ty ->
  RegValue sym (MS.ToCrucibleType ty) ->
  IO (RegValue sym (MS.ToCrucibleType ty))
iteDeep sym cond t_ f = case t_ of
  BVBytes _ byteWidth t _ _ -> let
    bitWidth = natMultiply (knownNat @8) byteWidth
    LLVMPointer treg toff = t
    LLVMPointer freg foff = f
    in multiplicationIsMonotonic @8 bitWidth
    $ liftA2 LLVMPointer (natIte sym cond treg freg) (bvIte sym cond toff foff)
  PackedVecBytes countRepr t -> V.generateM (fromInteger (intValue countRepr)) $ \i ->
    iteDeep sym cond (t V.! i) (f V.! i)

addrWidthsArePositive :: AddrWidthRepr w -> (1 <= w => a) -> a
addrWidthsArePositive Addr32 a = a
addrWidthsArePositive Addr64 a = a


multiplicationIsMonotonic :: forall x w a. (1 <= x, 1 <= w) => NatRepr (x*w) -> (1 <= x*w => a) -> a
multiplicationIsMonotonic xw a = case compareNat (knownNat @0) xw of
  NatLT _ -> a
  _ -> error $ "The impossible happened: 1 <= x and 1 <= w, but x*w = " ++ show (natValue xw) ++ " and 1 > x*w"

memReprByteSize :: MemRepr ty -> Integer
memReprByteSize (BVMemRepr byteWidth _) = intValue byteWidth
memReprByteSize (FloatMemRepr _ _) = error "byte size of floats not supported in memReprByteSize"
memReprByteSize (PackedVecMemRepr countRepr recRepr) = intValue countRepr * memReprByteSize recRepr

ioSolverSymbol :: String -> IO SolverSymbol
ioSolverSymbol = either (fail . show) pure . userSymbol

ioFreshConstant :: IsSymExprBuilder sym => sym -> String -> BaseTypeRepr tp -> IO (SymExpr sym tp)
ioFreshConstant sym nm ty = do
  symbol <- ioSolverSymbol nm
  freshConstant sym symbol ty

ioFreshVar :: IsSymExprBuilder sym => sym -> String -> BaseTypeRepr tp -> IO (BoundVar sym tp)
ioFreshVar sym nm ty = do
  symbol <- ioSolverSymbol nm
  freshBoundVar sym symbol ty

--------------------------------------------------------
-- Axioms on type-level naturals

mulMono :: forall p q x w. (1 <= x, 1 <= w) => p x -> q w -> LeqProof 1 (x*w)
mulMono _x w = unsafeCoerce (leqRefl w)

zeroSubEq :: forall p q w n. 0 ~ (w - n) => p w -> q n -> w :~: n
zeroSubEq _w _n = unsafeCoerce Refl

oneSubEq :: forall p w. 1 <= w => 1 <= (w - 1) => p w -> LeqProof 2 w
oneSubEq w = unsafeCoerce (leqRefl w)

--------------------------------------------------------
-- Equivalence check

andCond ::
  IsExprBuilder sym =>
  sym ->
  MemOpCondition sym ->
  MemOpCondition sym ->
  IO (MemOpCondition sym)
andCond sym cond1 cond2 = case (cond1, cond2) of
  (Unconditional, _) -> return cond2
  (_, Unconditional) -> return cond1
  (Conditional cond1', Conditional cond2') ->
    Conditional <$> andPred sym cond1' cond2'

mconcatSeq :: Monoid a => Seq a -> a
mconcatSeq = foldl' (<>) mempty

-- | Flatten a 'MemOp' into a sequence of atomic operations
flatMemOp ::
  IsExprBuilder sym =>
  sym ->
  MemOpCondition sym ->
  MemOp sym ptrW ->
  IO (Seq (MemOp sym ptrW))
flatMemOp sym outer_cond mop = case mop of
  MemOp ptr dir cond w val endianness valid -> do
    cond' <- andCond sym outer_cond cond
    let wop = MemOp ptr dir cond' w val endianness valid
    return $ Seq.singleton wop
  MergeOps cond seqT seqF -> do
    cond' <- andCond sym outer_cond (Conditional cond)
    seqT' <- mconcatSeq <$> traverse (flatMemOp sym cond') seqT
    notcond <- notPred sym cond
    notcond' <- andCond sym outer_cond (Conditional notcond)
    seqF' <- mconcatSeq <$> traverse (flatMemOp sym notcond') seqF
    return $ seqT' Seq.>< seqF'

-- | Collapse a 'MemTraceSeq' into a sequence of conditional write operations
flatMemOps ::
  IsExprBuilder sym =>
  sym ->
  MemTraceSeq sym ptrW ->
  IO (Seq (MemOp sym ptrW))
flatMemOps sym mem = mconcatSeq <$> traverse (flatMemOp sym Unconditional) mem

-- | A wrapped value indicating that the given memory address has been modified
-- by a given write sequence, with a given word size (in bytes)
data MemFootprint sym ptrW where
  MemFootprint ::
    1 <= w =>
    LLVMPtr sym ptrW ->
    NatRepr w ->
    MemOpDirection ->
    MemOpCondition sym ->
    Endianness ->
    MemFootprint sym ptrW

memFootDir :: MemFootprint sym ptrW -> MemOpDirection
memFootDir (MemFootprint _ _ dir _ _) = dir

instance TestEquality (SymExpr sym) => Eq (MemFootprint sym ptrW) where
  (MemFootprint (LLVMPointer reg1 off1) sz1 dir1 cond1 end1) == (MemFootprint (LLVMPointer reg2 off2) sz2 dir2 cond2 end2)
   | reg1 == reg2
   , Just Refl <- testEquality off1 off2
   , Just Refl <- testEquality sz1 sz2
   = cond1 == cond2 && dir1 == dir2 && end1 == end2
  _ == _ = False

instance OrdF (SymExpr sym) => Ord (MemFootprint sym ptrW) where
  compare (MemFootprint (LLVMPointer reg1 off1) sz1 dir1 cond1 end1) (MemFootprint (LLVMPointer reg2 off2) sz2 dir2 cond2 end2) =
    compare dir1 dir2 <>
    (compare reg1 reg2) <>
    (toOrdering $ compareF off1 off2) <>
    (toOrdering $ compareF sz1 sz2) <>
    compare cond1 cond2 <>
    compare end1 end2


memOpFootprint ::
  MemOp sym ptrW ->
  MemFootprint sym ptrW
memOpFootprint (MemOp ptr dir cond w _ end _) = MemFootprint ptr w dir cond end
memOpFootprint _ = error "Unexpected merge op"

traceFootprint ::
  IsExprBuilder sym =>
  OrdF (SymExpr sym) =>
  sym ->
  MemTraceSeq sym ptrW ->
  IO (Set (MemFootprint sym ptrW))
traceFootprint sym mem = do
  footprints <- (fmap memOpFootprint) <$> flatMemOps sym mem
  return $ foldl' (\a b -> Set.insert b a) mempty footprints

llvmPtrEq ::
  IsExprBuilder sym =>
  sym ->
  LLVMPtr sym w ->
  LLVMPtr sym w ->
  IO (Pred sym)
llvmPtrEq sym (LLVMPointer region offset) (LLVMPointer region' offset') = do
  regionsEq <- natEq sym region region'
  offsetsEq <- isEq sym offset offset'
  andPred sym regionsEq offsetsEq


traceFootprints ::
  IsSymInterface sym =>
  sym ->
  MemTraceImpl sym ptrW ->
  MemTraceImpl sym ptrW ->
  IO [MemFootprint sym ptrW]
traceFootprints sym mem1 mem2 = do
  foot1 <- traceFootprint sym (memSeq mem1)
  foot2 <- traceFootprint sym (memSeq mem2)
  return $ Set.toList (Set.union foot1 foot2)

getCond ::
  IsExprBuilder sym =>
  sym ->
  MemOpCondition sym ->
  Pred sym
getCond sym Unconditional = truePred sym
getCond _sym (Conditional p) = p

instance PEM.ExprMappable sym (MemOpCondition sym) where
  mapExpr _sym f = \case
    Conditional p -> Conditional <$> f p
    Unconditional -> return Unconditional

instance PEM.ExprMappable sym (MemOp sym w) where
  mapExpr sym f = \case
    MemOp ptr dir cond w val endian valid -> do
      ptr' <- WEH.mapExprPtr sym f ptr
      val' <- WEH.mapExprPtr sym f val
      cond' <- PEM.mapExpr sym f cond
      valid' <- f valid
      return $ MemOp ptr' dir cond' w val' endian valid'
    MergeOps p seq1 seq2 -> do
      p' <- f p
      seq1' <- traverse (PEM.mapExpr sym f) seq1
      seq2' <- traverse (PEM.mapExpr sym f) seq2
      return $ MergeOps p' seq1' seq2'

instance PEM.ExprMappable sym (MemTraceImpl sym w) where
  mapExpr sym f mem = do
    memSeq' <- traverse (PEM.mapExpr sym f) $ memSeq mem
    memArr' <- f $ memArr mem
    return $ MemTraceImpl memSeq' memArr'

instance PEM.ExprMappable sym (MemFootprint sym arch) where
  mapExpr sym f (MemFootprint ptr w dir cond end) = do
    ptr' <- WEH.mapExprPtr sym f ptr
    cond' <- PEM.mapExpr sym f cond
    return $ MemFootprint ptr' w dir cond' end<|MERGE_RESOLUTION|>--- conflicted
+++ resolved
@@ -72,12 +72,8 @@
 import Lang.Crucible.Backend (IsSymInterface, assert)
 import Lang.Crucible.CFG.Common (GlobalVar, freshGlobalVar)
 import Lang.Crucible.FunctionHandle (HandleAllocator)
-<<<<<<< HEAD
 import Lang.Crucible.LLVM.Bytes (Bytes, bitsToBytes, bytesToNatural)
 import Lang.Crucible.LLVM.MemModel (LLVMPointerType, LLVMPtr, pattern LLVMPointer, llvmPointer_bv)
-=======
-import Lang.Crucible.LLVM.MemModel (LLVMPointerType, LLVMPtr, pattern LLVMPointer)
->>>>>>> 05986690
 import Lang.Crucible.Simulator.ExecutionTree (CrucibleState, ExtensionImpl(..), actFrame, gpGlobals, stateSymInterface, stateTree)
 import Lang.Crucible.Simulator.GlobalState (insertGlobal, lookupGlobal)
 import Lang.Crucible.Simulator.Intrinsics (IntrinsicClass(..), IntrinsicMuxFn(..), IntrinsicTypes)
@@ -777,16 +773,11 @@
 
     PtrXor w x y -> ptrOp w x y $ ptrBinOp (undefPtrXor mkundef) someZero $ \sym reg off reg' off' -> do
       regZero <- isZero sym reg
-
-<<<<<<< HEAD
-evalMacawExprExtensionTrace :: forall sym arch ptrW f tp
-=======
       reg'' <- natIte sym regZero reg' reg
       off'' <- bvXorBits sym off off'
       pure (LLVMPointer reg'' off'')
 
-evalMacawExprExtensionTrace :: forall sym arch f tp
->>>>>>> 05986690
+evalMacawExprExtensionTrace :: forall sym arch ptrW f tp
                        .  IsSymInterface sym
                        => UndefinedPtrOps sym ptrW
                        -> sym
