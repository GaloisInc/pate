--- conflicted
+++ resolved
@@ -51,13 +51,8 @@
 
 import qualified Data.Macaw.Types as MT
 import Data.Macaw.CFG.AssignRhs (ArchAddrWidth, MemRepr(..))
-<<<<<<< HEAD
 import Data.Macaw.Memory (AddrWidthRepr(..), Endianness(..), MemWidth, addrWidthClass, addrWidthNatRepr, addrWidthRepr, memWidthNatRepr)
-import Data.Macaw.Symbolic.Backend (EvalStmtFunc, MacawArchEvalFn(..))
-=======
-import Data.Macaw.Memory (AddrWidthRepr(..), Endianness(..), MemWidth, addrWidthClass, addrWidthNatRepr)
 import Data.Macaw.Symbolic.Backend (MacawEvalStmtFunc, MacawArchEvalFn(..))
->>>>>>> ac50d9e0
 import Data.Macaw.Symbolic ( MacawStmtExtension(..), MacawExprExtension(..), MacawExt
                            , GlobalMap, MacawSimulatorState(..)
                            , IsMemoryModel(..)
