--- conflicted
+++ resolved
@@ -192,12 +192,7 @@
 
 data PolyFun sym args ret (w :: Nat) where
   PolyFun ::
-<<<<<<< HEAD
-    (SymFn sym (NatAbsCtx args w) (NatAbs ret w)) ->
-=======
-    (HasNatAbs args, HasNatAbs ret) =>
-    (SymArray sym (NatAbs args w) (NatAbs ret w)) ->
->>>>>>> 990fee23
+    (SymArray sym (NatAbsCtx args w) (NatAbs ret w)) ->
     PolyFun sym args ret w
 
 newtype PolyFunMaker sym args ret =
@@ -226,7 +221,7 @@
       let
         ptrRepr = BaseStructRepr (Empty :> BaseIntegerRepr :> BaseBVRepr w)
         repr = Empty :> ptrRepr :> BaseBVRepr (knownNat @ptrW)
-      PolyFun <$> freshTotalUninterpFn sym (polySymbol nm w) repr (BaseBVRepr knownNat)
+      PolyFun <$> freshConstant sym (polySymbol nm w) (BaseArrayRepr repr (BaseBVRepr knownNat))
 
 mkPtrAssert ::
   IsSymInterface sym =>
@@ -340,10 +335,8 @@
     offPtrFn sym'  ptr = withPtrWidth ptr $ \w -> do
       sptr <- asSymPtr sym' ptr
       PolyFun resultfn <- offFn sym' w
-<<<<<<< HEAD
-      result <- applySymFn sym' resultfn (Empty :> sptr)
-      PolyFun doAssert <- bvAssert sym' w
-      applySymFn sym' doAssert (Empty :> result :> cond)
+      arrayLookup sym' resultfn (Empty :> sptr)
+
   PolyFunMaker undefWriteFn <- cachedPolyFun sym $ mkPtrBVUF @ptrW "undefWriteSize"
   let
     ptrW :: NatRepr ptrW
@@ -354,30 +347,21 @@
       sptr <- asSymPtr sym' ptr
       PolyFun resultfn <- undefWriteFn sym' w
       Refl <- return $ natAbsBVFixed ptrW w
-      applySymFn sym' resultfn (Empty :> sptr :> bv)
-
-  undefReadFn <- freshTotalUninterpFn sym (polySymbol "undefMismatchedRegionRead" ptrW) knownRepr knownRepr
+      arrayLookup sym' resultfn (Empty :> sptr :> bv)
+
+  undefReadFn <- freshConstant sym (polySymbol "undefMismatchedRegionRead" ptrW) knownRepr
 
   let
     undefReadFn' :: sym -> LLVMPtr sym ptrW -> SymBV sym ptrW -> IO (SymBV sym 8)
     undefReadFn' sym' ptr bv = do
       sptr <- asSymPtr sym' ptr
-      applySymFn sym' undefReadFn (Empty :> sptr :> bv)
-
-  undefPtrLt' <- mkPredOp sym "undefPtrLt" predAssert
-  undefPtrLeq' <- mkPredOp sym "undefPtrLeq'" predAssert
-  undefPtrAdd' <- mkBinOp sym "undefPtrAdd" ptrAssert
-  undefPtrSub' <- mkBinOp sym "undefPtrSub" ptrAssert
-  undefPtrAnd' <- mkBinOp sym "undefPtrAnd" ptrAssert
-=======
-      arrayLookup sym' resultfn (Empty :> sptr)
+      arrayLookup sym' undefReadFn (Empty :> sptr :> bv)
 
   undefPtrLt' <- mkPredOp sym "undefPtrLt"
   undefPtrLeq' <- mkPredOp sym "undefPtrLeq'"
   undefPtrAdd' <- mkBinOp sym "undefPtrAdd"
   undefPtrSub' <- mkBinOp sym "undefPtrSub"
   undefPtrAnd' <- mkBinOp sym "undefPtrAnd"
->>>>>>> 990fee23
   return $
     UndefinedPtrOps
       { undefPtrOff = offPtrFn
