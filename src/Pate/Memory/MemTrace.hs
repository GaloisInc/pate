{-# LANGUAGE CPP #-}
{-# LANGUAGE GADTs #-}
{-# LANGUAGE PolyKinds #-}
{-# LANGUAGE TypeOperators #-}
{-# LANGUAGE DataKinds #-}
{-# LANGUAGE TypeApplications #-}
{-# LANGUAGE RankNTypes #-}
{-# LANGUAGE PatternSynonyms #-}
{-# LANGUAGE AllowAmbiguousTypes #-}
{-# LANGUAGE StandaloneDeriving #-}
{-# LANGUAGE FlexibleContexts #-}
{-# LANGUAGE UndecidableInstances #-}
{-# LANGUAGE ScopedTypeVariables #-}
{-# LANGUAGE LambdaCase #-}
{-# LANGUAGE FlexibleInstances #-}
{-# LANGUAGE MultiParamTypeClasses #-}
{-# LANGUAGE TypeFamilies #-}
{-# LANGUAGE TypeSynonymInstances #-}
{-# LANGUAGE ViewPatterns #-}
{-# LANGUAGE IncoherentInstances #-}
{-# LANGUAGE ConstraintKinds #-}
{-# LANGUAGE EmptyCase #-}


#if __GLASGOW_HASKELL__ >= 805
{-# LANGUAGE NoStarIsType #-}
#endif
{-# OPTIONS_GHC -fno-warn-orphans #-}



module Pate.Memory.MemTrace where

import Unsafe.Coerce
import           Data.Foldable
import           Control.Applicative
import           Control.Lens ((%~), (&), (^.))
import           Control.Monad.State
import qualified Data.BitVector.Sized as BV
import           Data.Sequence (Seq)
import qualified Data.Sequence as Seq
import qualified Data.Vector as V
import           Data.IORef
import           Data.Proxy
import           Data.Set (Set)
import qualified Data.Set as Set
import           GHC.TypeNats (KnownNat, type Nat)

import           Data.Parameterized.Some
import           Data.Parameterized.Classes
import qualified Data.Parameterized.Context as Ctx

import qualified Data.Macaw.Types as MT
import Data.Macaw.CFG.AssignRhs (ArchAddrWidth, MemRepr(..))
import Data.Macaw.Memory (AddrWidthRepr(..), Endianness(..), MemWidth, addrWidthClass, addrWidthNatRepr, addrWidthRepr, memWidthNatRepr)
import Data.Macaw.Symbolic.Backend (MacawEvalStmtFunc, MacawArchEvalFn(..))
import Data.Macaw.Symbolic ( MacawStmtExtension(..), MacawExprExtension(..), MacawExt
                           , GlobalMap, MacawSimulatorState(..)
                           , IsMemoryModel(..)
                           , SymArchConstraints
                           , evalMacawExprExtension
                           )
import qualified Data.Macaw.Symbolic as MS

import Data.Macaw.Symbolic.MemOps ( doGetGlobal )

import Data.Parameterized.Context (pattern (:>), pattern Empty)
import qualified Data.Parameterized.Map as MapF
import Data.Text (pack)
import Lang.Crucible.Backend (IsSymInterface, assert)
import Lang.Crucible.CFG.Common (GlobalVar, freshGlobalVar)
import Lang.Crucible.FunctionHandle (HandleAllocator)
import Lang.Crucible.LLVM.MemModel (LLVMPointerType, LLVMPtr, pattern LLVMPointer, llvmPointer_bv)
import Lang.Crucible.Simulator.ExecutionTree (CrucibleState, ExtensionImpl(..), actFrame, gpGlobals, stateSymInterface, stateTree)
import Lang.Crucible.Simulator.GlobalState (insertGlobal, lookupGlobal)
import Lang.Crucible.Simulator.Intrinsics (IntrinsicClass(..), IntrinsicMuxFn(..), IntrinsicTypes)
import Lang.Crucible.Simulator.RegMap (RegEntry(..))
import Lang.Crucible.Simulator.RegValue (RegValue)
import Lang.Crucible.Simulator.SimError (SimErrorReason(..))
import Lang.Crucible.Types ((::>), BaseToType, BoolType, BVType, EmptyCtx, IntrinsicType, SymbolicArrayType,
                            SymbolRepr, TypeRepr(BVRepr), MaybeType, knownSymbol)
import What4.Expr.Builder (ExprBuilder)
import What4.Interface


import qualified Pate.ExprMappable as PEM
import qualified What4.ExprHelpers as WEH

------
-- * Undefined pointers

-- | Wrapping undefined pointer operations with uninterpreted functions.
-- Pointer operations are generally partial due to potential incompatibilities in their regions.
-- In cases where the result of an operating is undefined, rather than yielding a fresh constant, we
-- instead yield an uninterpreted function that takes the original operands as arguments.
-- This allows us to prove, for example, that a = x, b = y ==> a + b == x + y, without necessarily
-- proving that this operation is defined. i.e. if it is not defined then we end up with undefPtrAdd(a, b) == undefPtrAdd(x, y).
--
-- To ensure that this is still true, we need to make sure that we only generate fresh uninterpreted
-- functions when necessary, which is complicated by the fact that unintepreted functions must be monomorphic. We therefore lazily generate and cache each monomorphic variant of the uninterpreted function as they are needed.

-- | A collection of functions used to produce undefined values for each pointer operation.
data UndefinedPtrOps sym ptrW =
  UndefinedPtrOps
    { undefPtrOff :: (forall w. sym -> LLVMPtr sym w -> IO (SymBV sym w))
    , undefPtrLt :: UndefinedPtrPredOp sym
    , undefPtrLeq :: UndefinedPtrPredOp sym
    , undefPtrAdd :: UndefinedPtrBinOp sym
    , undefPtrSub :: UndefinedPtrBinOp sym
    , undefPtrAnd :: UndefinedPtrBinOp sym
<<<<<<< HEAD
    , undefWriteSize :: forall valW. sym -> LLVMPtr sym valW -> SymBV sym ptrW -> IO (SymBV sym ptrW)
    -- ^ arguments are the value being written and the index of the byte within that value being written
    , undefMismatchedRegionRead :: sym -> LLVMPtr sym ptrW -> SymBV sym ptrW -> IO (SymBV sym 8)
=======
    , undefPtrXor :: UndefinedPtrBinOp sym
    , undefPtrClassify :: UndefPtrClassify sym
>>>>>>> b304bc36
    }

data UndefPtrOpTag =
    UndefPtrOff
  | UndefPtrLt
  | UndefPtrLeq
  | UndefPtrAdd
  | UndefPtrSub
  | UndefPtrAnd
  | UndefPtrXor
  deriving (Show, Eq, Ord)

type UndefPtrOpTags = Set UndefPtrOpTag

-- | Classify an expression as representing an undefined pointer.
newtype UndefPtrClassify sym =
  UndefPtrClassify
    { classifyExpr :: forall tp. SymExpr sym tp -> IO UndefPtrOpTags }

instance Semigroup (UndefPtrClassify sym) where
  f1 <> f2 = UndefPtrClassify $ \e -> do
    class1 <- classifyExpr f1 e
    class2 <- classifyExpr f2 e
    return $ class1 <> class2

instance Monoid (UndefPtrClassify sym) where
  mempty = UndefPtrClassify $ \_ -> return mempty

-- | Wraps a function which is used to produce an "undefined" pointer that
-- may result from a binary pointer operation.
-- The given predicate is true when the operation is defined. i.e if this predicate
-- is true then this undefined value is unused. The two other arguments are the original inputs to the binary pointer operation.
newtype UndefinedPtrBinOp sym =
  UndefinedPtrBinOp
    { mkUndefPtr ::
        forall w.
        sym ->
        LLVMPtr sym w ->
        LLVMPtr sym w ->
        IO (LLVMPtr sym w)
    }

-- | Wraps a function which is used to produce an "undefined" predicate that
-- may result from a binary pointer operation.
-- The given predicate is true when the operation is defined. i.e if this predicate
-- is true then this undefined value is unused. The two other arguments are the original inputs to the binary pointer operation.
newtype UndefinedPtrPredOp sym =
  UndefinedPtrPredOp
    { mkUndefPred ::
        forall w.
        sym ->
        LLVMPtr sym w ->
        LLVMPtr sym w ->
        IO (Pred sym)
    }

-- | Wrapping a pointer as a struct, so that it may be represented as the
-- result of an uninterpreted function.
type BasePtrType w = BaseStructType (EmptyCtx ::> BaseIntegerType ::> BaseBVType w)
type SymPtr sym w = SymExpr sym (BasePtrType w)

asSymPtr ::
  IsSymExprBuilder sym =>
  sym ->
  LLVMPtr sym w ->
  IO (SymPtr sym w)
asSymPtr sym (LLVMPointer reg off) = do
  ireg <- natToInteger sym reg
  mkStruct sym (Empty :> ireg :> off)

fromSymPtr ::
  IsSymExprBuilder sym =>
  sym ->
  SymPtr sym w ->
  IO (LLVMPtr sym w )  
fromSymPtr sym sptr = do
  reg <- structField sym sptr Ctx.i1of2
  off <- structField sym sptr Ctx.i2of2
  nreg <- integerToNat sym reg
  return $ LLVMPointer nreg off

polySymbol ::
  UndefPtrOpTag ->
  NatRepr w ->
  SolverSymbol
polySymbol tag w = safeSymbol $ (show tag) ++ "_" ++ (show w)


type AnyNat = 0
-- | Defines how a given type can be concretized to a specific type-level nat.
-- This allows us to easily describe a type that is polymorphic in one natural,
-- using existing type constructors.
type family NatAbs tp (w :: Nat) :: BaseType where
  NatAbs (BasePtrType AnyNat) w' = BasePtrType w'
  NatAbs (BasePtrType w) _ = BasePtrType w
  NatAbs (BaseBVType AnyNat) w' = BaseBVType w'
  NatAbs (BaseBVType w) _ = BaseBVType w
  NatAbs BaseBoolType _ = BaseBoolType
  NatAbs BaseIntegerType _ = BaseIntegerType

type family NatAbsCtx tp (w :: Nat) :: Ctx.Ctx BaseType where
  NatAbsCtx EmptyCtx w = EmptyCtx
  NatAbsCtx (ctx Ctx.::> tp) w' = NatAbsCtx ctx w' Ctx.::> NatAbs tp w'

natAbsBVFixed :: 1 <= w => NatRepr w -> NatRepr w' -> (NatAbs (BaseBVType w) w' :~: BaseBVType w)
natAbsBVFixed _ _ = unsafeCoerce Refl

data PolyFun sym args ret (w :: Nat) where
  PolyFun ::
    { polyFunClassify :: UndefPtrClassify sym
    , applyPolyFun :: Ctx.Assignment (SymExpr sym) (NatAbsCtx args w) -> IO (SymExpr sym (NatAbs ret w))
    }
    -> PolyFun sym args ret w

newtype PolyFunMaker sym args ret =
  PolyFunMaker (forall w. 1 <= w => sym -> NatRepr w -> IO (PolyFun sym args ret w))

-- avoiding struct-indexed arrays, which are unsupported by ground evaluation
type family FlatStructs tp :: Ctx.Ctx BaseType where
  FlatStructs (BaseStructType ctx) = FlatStructsCtx ctx
  FlatStructs (BaseBVType w) = EmptyCtx ::> (BaseBVType w)
  FlatStructs BaseIntegerType = EmptyCtx ::> BaseIntegerType
  FlatStructs BaseBoolType = EmptyCtx ::> BaseBVType 1

type family FlatStructsCtx ctx :: Ctx.Ctx BaseType where
  FlatStructsCtx EmptyCtx = EmptyCtx
  FlatStructsCtx (ctx ::> tp) = FlatStructsCtx ctx Ctx.<+> FlatStructs tp

flattenStructRepr :: Ctx.Assignment BaseTypeRepr ctx -> Ctx.Assignment BaseTypeRepr (FlatStructsCtx ctx)
flattenStructRepr Ctx.Empty = Ctx.Empty
flattenStructRepr (ctx :> BaseStructRepr ctx') = flattenStructRepr ctx Ctx.<++> flattenStructRepr ctx'
flattenStructRepr (ctx :> (BaseBVRepr w)) = flattenStructRepr ctx :> (BaseBVRepr w)
flattenStructRepr (ctx :> BaseIntegerRepr) = flattenStructRepr ctx :> BaseIntegerRepr
flattenStructRepr (ctx :> BaseBoolRepr) = flattenStructRepr ctx :> BaseBVRepr (knownNat @1)
flattenStructRepr tp = error $ "flattenStructRepr: unsupported type:" ++ show tp

flattenStructs ::
  IsSymInterface sym =>
  sym ->
  Ctx.Assignment (SymExpr sym) ctx ->
  IO (Ctx.Assignment (SymExpr sym) (FlatStructsCtx ctx))
flattenStructs sym (ctx :> e) = do
  ctx_flat <- flattenStructs sym ctx
  case exprType e of
    BaseStructRepr ctx' -> do
      fields <- Ctx.traverseWithIndex (\idx _ -> structField sym e idx) ctx'
      ctx'_flat <- flattenStructs sym fields
      return $ ctx_flat Ctx.<++> ctx'_flat
    BaseBVRepr _ -> return $ ctx_flat Ctx.:> e
    BaseIntegerRepr -> return $ ctx_flat Ctx.:> e
    BaseBoolRepr -> do
      bv <- predToBV sym e (knownNat @1)
      return $ ctx_flat Ctx.:> bv
    tp -> fail $ "flattenStructs: unsupported type:" ++ show tp
flattenStructs _sym Ctx.Empty = return Ctx.empty


mkClassify ::
  forall sym tp1.
  IsSymInterface sym =>
  UndefPtrOpTag ->
  SymExpr sym tp1 ->
  UndefPtrClassify sym
mkClassify tag e1 = UndefPtrClassify $ \e2 -> case testEquality e1 e2 of
  Just Refl -> return $ Set.singleton tag
  _ -> return mempty

mkBinUF ::
  IsSymInterface sym =>
  UndefPtrOpTag ->
  PolyFunMaker sym (EmptyCtx ::> BasePtrType AnyNat ::> BasePtrType AnyNat) (BasePtrType AnyNat)
mkBinUF tag  = PolyFunMaker $ \sym w -> do
  let
    ptrRepr = BaseStructRepr (Empty :> BaseIntegerRepr :> BaseBVRepr w)
    repr = Empty :> ptrRepr :> ptrRepr
  c <- freshConstant sym (polySymbol tag w) (BaseArrayRepr (flattenStructRepr repr) ptrRepr)
  return $ PolyFun (mkClassify tag c) $ \args -> arrayLookup sym c =<< flattenStructs sym args

mkPtrBVUF ::
  forall ptrW sym.
  IsSymInterface sym =>
  KnownNat ptrW =>
  1 <= ptrW =>
  UndefPtrOpTag ->
  PolyFunMaker sym (EmptyCtx ::> BasePtrType AnyNat ::> BaseBVType ptrW) (BaseBVType ptrW)
mkPtrBVUF tag = PolyFunMaker $ \sym w ->
  case natAbsBVFixed (knownNat @ptrW) w of
    Refl -> do
      let
        ptrRepr = BaseStructRepr (Empty :> BaseIntegerRepr :> BaseBVRepr w)
        repr = Empty :> ptrRepr :> BaseBVRepr (knownNat @ptrW)
      c <- freshConstant sym (polySymbol tag w) (BaseArrayRepr (flattenStructRepr repr) (BaseBVRepr (knownNat @ptrW)))
      return $ PolyFun (mkClassify tag c) $ \args -> arrayLookup sym c =<< flattenStructs sym args

mkPredUF ::
  forall sym.
  IsSymInterface sym =>
  UndefPtrOpTag ->
  PolyFunMaker sym (EmptyCtx ::> BasePtrType AnyNat Ctx.::> BasePtrType AnyNat) BaseBoolType
mkPredUF tag = PolyFunMaker $ \sym w -> do
  let
    repr = Empty :> BaseIntegerRepr :> BaseBVRepr w :> BaseIntegerRepr :> BaseBVRepr w
  c <- freshConstant sym (polySymbol tag w) (BaseArrayRepr (flattenStructRepr repr) BaseBoolRepr)
  return $ PolyFun (mkClassify tag c) $ \args -> arrayLookup sym c =<< flattenStructs sym args

mkOffUF ::
  forall sym.
  IsSymInterface sym =>
  UndefPtrOpTag ->
  PolyFunMaker sym (EmptyCtx ::> BasePtrType AnyNat) (BaseBVType AnyNat)
mkOffUF tag = PolyFunMaker $ \sym w -> do
  let
    ptrRepr = BaseStructRepr (Empty :> BaseIntegerRepr :> BaseBVRepr w)
    repr = Empty :> ptrRepr
  c <- freshConstant sym (polySymbol tag w) (BaseArrayRepr (flattenStructRepr repr) (BaseBVRepr w))
  return $ PolyFun (mkClassify tag c) $ \args -> arrayLookup sym c =<< flattenStructs sym args

cachedPolyFun ::
  forall sym f g.
  sym ->
  PolyFunMaker sym f g ->
  IO (PolyFunMaker sym f g, UndefPtrClassify sym)
cachedPolyFun _sym (PolyFunMaker f) = do
  ref <- newIORef (MapF.empty :: MapF.MapF NatRepr (PolyFun sym f g))
  let
    mker' = PolyFunMaker $ \sym' nr -> do
      m <- readIORef ref
      case MapF.lookup nr m of
        Just a -> return a
        Nothing -> do
          result <- f sym' nr
          let m' = MapF.insert nr result m
          writeIORef ref m'
          return result
    classify = UndefPtrClassify $ \e -> do
      m <- readIORef ref
      let classifier = mconcat (map (\(Some pf) -> polyFunClassify pf) (MapF.elems m))
      classifyExpr classifier e
  return (mker', classify)
      

withPtrWidth :: IsExprBuilder sym => LLVMPtr sym w -> (1 <= w => NatRepr w -> a) -> a
withPtrWidth (LLVMPointer _blk bv) f | BaseBVRepr w <- exprType bv = f w
withPtrWidth _ _ = error "impossible"

mkBinOp ::
  forall sym.
  IsSymInterface sym =>
  sym ->
  UndefPtrOpTag ->
  IO (UndefinedPtrBinOp sym, UndefPtrClassify sym)
mkBinOp sym tag = do
  (PolyFunMaker fn', classifier) <- cachedPolyFun sym $ mkBinUF tag
  let binop =
        UndefinedPtrBinOp $ \sym' ptr1 ptr2 -> withPtrWidth ptr1 $ \w -> do
          sptr1 <- asSymPtr sym' ptr1
          sptr2 <- asSymPtr sym' ptr2
          resultfn <- fn' sym' w
          sptrResult <- applyPolyFun resultfn (Empty :> sptr1 :> sptr2)
          fromSymPtr sym' sptrResult
  return (binop, classifier)

mkPredOp ::
  IsSymInterface sym =>
  sym ->
  UndefPtrOpTag ->
  IO (UndefinedPtrPredOp sym, UndefPtrClassify sym)
mkPredOp sym tag = do
  (PolyFunMaker fn', classifier) <- cachedPolyFun sym $ mkPredUF tag
  let binop =
        UndefinedPtrPredOp $ \sym' ptr1 ptr2 -> withPtrWidth ptr1 $ \w -> do
          sptr1 <- asSymPtr sym' ptr1
          sptr2 <- asSymPtr sym' ptr2
          resultfn <- fn' sym' w
          applyPolyFun resultfn (Empty :> sptr1 :> sptr2)
  return (binop, classifier)

mkUndefinedPtrOps ::
  forall sym ptrW.
  IsSymInterface sym =>
  KnownNat ptrW =>
  1 <= ptrW =>
  sym ->
  IO (UndefinedPtrOps sym ptrW)
mkUndefinedPtrOps sym = do
  (PolyFunMaker offFn, classOff) <- cachedPolyFun sym $ mkOffUF UndefPtrOff
  let
    offPtrFn :: forall w. sym -> LLVMPtr sym w -> IO (SymBV sym w)
    offPtrFn sym'  ptr = withPtrWidth ptr $ \w -> do
      sptr <- asSymPtr sym' ptr
      resultfn <- offFn sym' w
      applyPolyFun resultfn (Empty :> sptr)
    ptrW :: NatRepr ptrW
    ptrW = knownNat @ptrW
    ptrRepr = BaseStructRepr (Empty :> BaseIntegerRepr :> BaseBVRepr ptrW)
    
  PolyFunMaker undefWriteFn <- cachedPolyFun sym $ mkPtrBVUF @ptrW "undefWriteSize"

  let
    undefWriteFn' :: forall valW. sym -> LLVMPtr sym valW -> SymBV sym ptrW -> IO (SymBV sym ptrW)
    undefWriteFn' sym' ptr bv = withPtrWidth ptr $ \w -> do
      sptr <- asSymPtr sym' ptr
      resultfn <- undefWriteFn sym' w
      Refl <- return $ natAbsBVFixed ptrW w
      applyPolyFun resultfn (Empty :> sptr :> bv)

    undefReadRepr = Empty :> ptrRepr :> BaseBVRepr ptrW
  
  undefReadFn <- freshConstant sym (polySymbol "undefMismatchedRegionRead" ptrW)
    (BaseArrayRepr (flattenStructRepr undefReadRepr) (BaseBVRepr (knownNat @8)))

  let
    undefReadFn' :: sym -> LLVMPtr sym ptrW -> SymBV sym ptrW -> IO (SymBV sym 8)
    undefReadFn' sym' ptr bv = do
      sptr <- asSymPtr sym' ptr
      arrayLookup sym undefReadFn =<< flattenStructs sym (Empty :> sptr :> bv)

  (undefPtrLt', classLt) <- mkPredOp sym UndefPtrLt
  (undefPtrLeq', classLeq) <- mkPredOp sym UndefPtrLeq
  (undefPtrAdd', classAdd) <- mkBinOp sym UndefPtrAdd
  (undefPtrSub', classSub) <- mkBinOp sym UndefPtrSub
  (undefPtrAnd', classAnd) <- mkBinOp sym UndefPtrAnd
  (undefPtrXor', classXor) <- mkBinOp sym UndefPtrXor
  return $
    UndefinedPtrOps
      { undefPtrOff = offPtrFn
      , undefPtrLt = undefPtrLt'
      , undefPtrLeq = undefPtrLeq'
      , undefPtrAdd = undefPtrAdd'
      , undefPtrSub = undefPtrSub'
      , undefPtrAnd = undefPtrAnd'
<<<<<<< HEAD
      , undefWriteSize = undefWriteFn'
      , undefMismatchedRegionRead = undefReadFn'
=======
      , undefPtrXor = undefPtrXor'
      , undefPtrClassify = mconcat [classOff, classLt, classLeq, classAdd, classSub, classAnd, classXor]
>>>>>>> b304bc36
      }

-- * Memory trace model

-- | Like 'macawExtensions', but with an alternative memory model that records
-- memory operations without trying to carefully guess the results of
-- performing them.
macawTraceExtensions ::
  (IsSymInterface sym, SymArchConstraints arch, sym ~ ExprBuilder t st fs) =>
  MacawArchEvalFn sym (MemTrace arch) arch ->
  GlobalVar (MemTrace arch) ->
  GlobalMap sym (MemTrace arch) (ArchAddrWidth arch) ->
  UndefinedPtrOps sym (ArchAddrWidth arch) ->
  ExtensionImpl (MacawSimulatorState sym) sym (MacawExt arch)
macawTraceExtensions archStmtFn mvar globs undefptr =
  ExtensionImpl
    { extensionEval = evalMacawExprExtensionTrace undefptr
    , extensionExec = execMacawStmtExtension archStmtFn undefptr mvar globs
    }


data MemOpCondition sym
  = Unconditional
  | Conditional (Pred sym)


deriving instance Show (Pred sym) => Show (MemOpCondition sym)

data MemOpDirection =
    Read
  | Write
  deriving (Eq, Ord, Show)


data MemOp sym ptrW where
  MemOp ::
    1 <= w =>
    -- The address of the operation
    LLVMPtr sym ptrW ->
    MemOpDirection ->
    MemOpCondition sym ->
    -- The size of the operation in bytes
    NatRepr w ->
    -- The value read or written during the operation
    LLVMPtr sym (8*w) ->
    Endianness ->
    MemOp sym ptrW
  MergeOps ::
    Pred sym ->
    MemTraceSeq sym ptrW ->
    MemTraceSeq sym ptrW ->
    MemOp sym ptrW

instance TestEquality (SymExpr sym) => Eq (MemOpCondition sym) where
  Unconditional == Unconditional = True
  Conditional p == Conditional p' | Just Refl <- testEquality p p' = True
  _ == _ = False

instance OrdF (SymExpr sym) => Ord (MemOpCondition sym) where
  compare Unconditional Unconditional = EQ
  compare (Conditional p) (Conditional p') = toOrdering $ compareF p p'
  compare Unconditional _ = GT
  compare _ Unconditional = LT

instance TestEquality (SymExpr sym) => Eq (MemOp sym ptrW) where
  MemOp (LLVMPointer addrR addrO) dir cond repr (LLVMPointer valR valO) end
    == MemOp (LLVMPointer addrR' addrO') dir' cond' repr' (LLVMPointer valR' valO') end'
     | Just Refl <- testEquality repr repr'
     , addrR == addrR'
     , Just Refl <- testEquality addrO addrO'
     , valR == valR'
     , Just Refl <- testEquality valO valO'
    = cond == cond' && dir == dir' && end == end'
  MergeOps p opsT opsF == MergeOps p' opsT' opsF'
    | Just Refl <- testEquality p p'
    = opsT == opsT' && opsF == opsF'
  _ == _ = False

data MemTraceImpl sym ptrW = MemTraceImpl
  { memSeq :: MemTraceSeq sym ptrW
  -- ^ the sequence of memory operations in execution order
  , memArr :: MemTraceArr sym ptrW
  -- ^ the logical contents of memory
  }

data MemTraceVar sym ptrW = MemTraceVar (SymExpr sym (MemArrBaseType ptrW))

type MemTraceSeq sym ptrW = Seq (MemOp sym ptrW)
type MemTraceArr sym ptrW = MemArrBase sym ptrW (MemByteBaseType ptrW)

type MemArrBase sym ptrW tp = RegValue sym (SymbolicArrayType (EmptyCtx ::> BaseIntegerType) (BaseArrayType (EmptyCtx ::> BaseBVType ptrW) tp))

-- | 'MemByteBaseType' is the struct that we store to describe a single byte of
-- memory. We want to be able to reconstruct pointers when we read back out of
-- this thing, so we have to store a bit more information than just the byte
-- that's in memory. (In fact, we don't even store what byte goes there!)
--
-- Two of the fields in the struct come from an LLVMPointer, and one is
-- metadata:
--
-- * BaseIntegerType: the region from an LLVMPointer
-- * BaseBVType ptrW: the offset from an LLVMPointer
-- * BaseBVType ptrW: an index into the bytes of the pointer that the given
--       region+offset decodes to (0 means the LSB, ptrW/8-1 is the MSB)
--
-- Writing is straightforward. But reading is a bit tricky -- we sort of rely
-- on the normal pattern being that entire pointers are read in one operation.
-- When they are, we check that their region+offset all match each other and
-- that the indices go 0, 1, 2, .... If they don't, we either use a descriptive
-- uninterpreted function or drop the result into region 0, depending on
-- exactly how they're mismatched.
type MemByteBaseType ptrW = BaseStructType (EmptyCtx ::> BaseIntegerType ::> BaseBVType ptrW ::> BaseBVType ptrW)
type MemByteType ptrW = BaseToType (MemByteBaseType ptrW)
type MemArrBaseType ptrW = BaseArrayType (EmptyCtx ::> BaseIntegerType) (BaseArrayType (EmptyCtx ::> BaseBVType ptrW) (MemByteBaseType ptrW))

type MemTrace arch = IntrinsicType "memory_trace" (EmptyCtx ::> BVType (ArchAddrWidth arch))

data MemTraceK

instance IsMemoryModel MemTraceK where
  type MemModelType MemTraceK arch = MemTrace arch
  type MemModelConstraint MemTraceK sym = ()

memTraceRepr :: (KnownNat (ArchAddrWidth arch), 1 <= ArchAddrWidth arch) => TypeRepr (MemTrace arch)
memTraceRepr = knownRepr

mkMemTraceVar ::
  forall arch.
  (KnownNat (ArchAddrWidth arch), 1 <= ArchAddrWidth arch) =>
  HandleAllocator ->
  IO (GlobalVar (MemTrace arch))
mkMemTraceVar ha = freshGlobalVar ha (pack "llvm_memory_trace") knownRepr

mkReturnIPVar ::
  forall arch.
  (KnownNat (ArchAddrWidth arch), 1 <= ArchAddrWidth arch) =>
  HandleAllocator ->
  IO (GlobalVar (MaybeType (LLVMPointerType (ArchAddrWidth arch))))
mkReturnIPVar ha = freshGlobalVar ha (pack "ret_ip") knownRepr

initMemTrace ::
  forall sym ptrW.
  IsSymExprBuilder sym =>
  sym ->
  AddrWidthRepr ptrW ->
  IO (MemTraceImpl sym ptrW)
initMemTrace sym addrRepr = do
  arr <- ioFreshConstant sym "InitMem" $ case addrRepr of
    Addr32 -> knownRepr
    Addr64 -> knownRepr
  return $ MemTraceImpl mempty arr

initMemTraceVar ::
  forall sym ptrW.
  IsSymInterface sym =>
  sym ->
  AddrWidthRepr ptrW ->
  IO (MemTraceImpl sym ptrW, MemTraceVar sym ptrW)
initMemTraceVar sym Addr32 = do
  arr <- ioFreshConstant sym "InitMem" knownRepr
  return $ (MemTraceImpl mempty arr, MemTraceVar arr)
initMemTraceVar sym Addr64 = do
  arr <- ioFreshConstant sym "InitMem" knownRepr
  return $ (MemTraceImpl mempty arr, MemTraceVar arr)

equalPrefixOf :: forall a. Eq a => Seq a -> Seq a -> (Seq a, (Seq a, Seq a))
equalPrefixOf s1 s2 = go s1 s2 Seq.empty
  where
    go :: Seq a -> Seq a -> Seq a -> (Seq a, (Seq a, Seq a))
    go (l' Seq.:|> a) (r' Seq.:|> b) acc | a == b =
      go l' r' (a Seq.<| acc)
    go l r acc =
      (acc, (l, r))

muxTraces ::
  sym ~ (ExprBuilder t st fs) =>
  RegValue sym BoolType ->
  MemTraceSeq sym ptrW ->
  MemTraceSeq sym ptrW ->
  IO (MemTraceSeq sym ptrW)
muxTraces p t f =
  let (pre, (t', f')) = equalPrefixOf t f
  in case (t', f') of
    (Seq.Empty, Seq.Empty) -> return pre
    _ -> return $ pre Seq.:|> MergeOps p t' f'


instance IntrinsicClass (ExprBuilder t st fs) "memory_trace" where
  -- TODO: cover other cases with a TypeError
  type Intrinsic (ExprBuilder t st fs) "memory_trace" (EmptyCtx ::> BVType ptrW) = MemTraceImpl (ExprBuilder t st fs) ptrW
  muxIntrinsic sym _ _ (Empty :> BVRepr _) p t f = do
    s <- muxTraces p (memSeq t) (memSeq f)
    arr <- baseTypeIte sym p (memArr t) (memArr f)
    return $ MemTraceImpl s arr

  muxIntrinsic _ _ _ _ _ _ _ = error "Unexpected operands in memory_trace mux"

memTraceIntrinsicTypes :: IsSymInterface (ExprBuilder t st fs) => IntrinsicTypes (ExprBuilder t st fs)
memTraceIntrinsicTypes = id
  . MapF.insert (knownSymbol :: SymbolRepr "memory_trace") IntrinsicMuxFn
  . MapF.insert (knownSymbol :: SymbolRepr "LLVM_pointer") IntrinsicMuxFn
  $ MapF.empty

type MacawTraceEvalStmtFunc sym arch = MacawEvalStmtFunc (MacawStmtExtension arch) (MacawSimulatorState sym) sym (MacawExt arch)

execMacawStmtExtension ::
  forall sym arch t st fs. (IsSymInterface sym, SymArchConstraints arch, sym ~ ExprBuilder t st fs) =>
  MacawArchEvalFn sym (MemTrace arch) arch ->
  UndefinedPtrOps sym (ArchAddrWidth arch) ->
  GlobalVar (MemTrace arch) ->
  GlobalMap sym (MemTrace arch) (ArchAddrWidth arch) ->
  MacawTraceEvalStmtFunc sym arch
execMacawStmtExtension (MacawArchEvalFn archStmtFn) mkundef mvar globs stmt
  = case stmt of
    MacawReadMem addrWidth memRepr addr
      -> liftToCrucibleState mvar $ \sym ->
        doReadMem sym mkundef addrWidth (regValue addr) memRepr

    MacawCondReadMem addrWidth memRepr cond addr def
      -> liftToCrucibleState mvar $ \sym ->
        doCondReadMem sym mkundef (regValue cond) (regValue def) addrWidth (regValue addr) memRepr

    MacawWriteMem addrWidth memRepr addr val
      -> liftToCrucibleState mvar $ \sym ->
        doWriteMem sym mkundef addrWidth (regValue addr) (regValue val) memRepr

    MacawCondWriteMem addrWidth memRepr cond addr def
      -> liftToCrucibleState mvar $ \sym ->
        doCondWriteMem sym mkundef (regValue cond) addrWidth (regValue addr) (regValue def) memRepr

    MacawGlobalPtr w addr -> \cst -> addrWidthClass w $ doGetGlobal cst mvar globs addr
    MacawFreshSymbolic t -> liftToCrucibleState mvar $ \sym -> case t of
       MT.BoolTypeRepr -> liftIO $ freshConstant sym (safeSymbol "macawFresh") BaseBoolRepr
       MT.BVTypeRepr n -> liftIO $ do
         regI <- freshConstant sym (safeSymbol "macawFresh") BaseIntegerRepr
         reg <- integerToNat sym regI
         off <- freshConstant sym (safeSymbol "macawFresh") (BaseBVRepr n)
         return $ LLVMPointer reg off
       _ -> error ( "MacawFreshSymbolic is unsupported in the trace memory model: " ++ show t)
    MacawLookupFunctionHandle _typeReps _registers -> error "MacawLookupFunctionHandle is unsupported in the trace memory model"

    MacawArchStmtExtension archStmt -> archStmtFn mvar globs archStmt

    MacawArchStateUpdate{} -> \cst -> pure ((), cst)
    MacawInstructionStart{} -> \cst -> pure ((), cst)

    PtrEq w x y -> ptrOp w x y $ \sym reg off reg' off' -> do
      regEq <- natEq sym reg reg'
      offEq <- bvEq sym off off'
      andPred sym regEq offEq

    PtrLeq w x y -> ptrOp w x y $ ptrPredOp (undefPtrLeq mkundef) natEqConstraint $ \sym _reg off _reg' off' -> bvUle sym off off'


    PtrLt w x y -> ptrOp w x y $ ptrPredOp (undefPtrLt mkundef) natEqConstraint $ \sym _reg off _reg' off' -> bvUlt sym off off'

    PtrMux w (RegEntry _ p) x y -> ptrOp w x y $ \sym reg off reg' off' -> do
      reg'' <- natIte sym p reg reg'
      off'' <- bvIte sym p off off'
      pure (LLVMPointer reg'' off'')

    PtrAdd w x y -> ptrOp w x y $ ptrBinOp (undefPtrAdd mkundef) someZero $ \sym reg off reg' off' -> do
      regZero <- isZero sym reg

      reg'' <- natIte sym regZero reg' reg
      off'' <- bvAdd sym off off'
      pure (LLVMPointer reg'' off'')

    PtrSub w x y -> ptrOp w x y $ ptrBinOp (undefPtrSub mkundef) compatSub $ \sym reg off reg' off' -> do
      regEq <- natEq sym reg reg'
      zero <- natLit sym 0

      reg'' <- natIte sym regEq zero reg
      off'' <- bvSub sym off off'
      pure (LLVMPointer reg'' off'')

    PtrAnd w x y -> ptrOp w x y $ ptrBinOp (undefPtrAnd mkundef) someZero $ \sym reg off reg' off' -> do
      regZero <- isZero sym reg

      reg'' <- natIte sym regZero reg' reg
      off'' <- bvAndBits sym off off'
      pure (LLVMPointer reg'' off'')

<<<<<<< HEAD
evalMacawExprExtensionTrace :: forall sym arch ptrW f tp
=======
    PtrXor w x y -> ptrOp w x y $ ptrBinOp (undefPtrXor mkundef) bothZero $ \sym _ off _ off' -> do
      off'' <- bvXorBits sym off off'
      llvmPointer_bv sym off''


evalMacawExprExtensionTrace :: forall sym arch f tp
>>>>>>> b304bc36
                       .  IsSymInterface sym
                       => UndefinedPtrOps sym ptrW
                       -> sym
                       -> IntrinsicTypes sym
                       -> (Int -> String -> IO ())
                       -> (forall utp . f utp -> IO (RegValue sym utp))
                       -> MacawExprExtension arch f tp
                       -> IO (RegValue sym tp)
evalMacawExprExtensionTrace undefptr sym iTypes logFn f e0 =
  case e0 of
    PtrToBits _w x  -> doPtrToBits sym undefptr =<< f x
    _ -> evalMacawExprExtension sym iTypes logFn f e0

doPtrToBits ::
  (IsSymInterface sym, 1 <= w) =>
  sym ->
  UndefinedPtrOps sym ptrW ->
  LLVMPtr sym w ->
  IO (SymBV sym w)
doPtrToBits sym mkundef ptr@(LLVMPointer base off) = do
  case asNat base of
    Just 0 -> return off
    _ -> do
      cond <- natEq sym base =<< natLit sym 0
      case asConstantPred cond of
        Just True -> return off
        _ -> do
          assert sym cond $ AssertFailureSimError "doPtrToBits" "doPtrToBits"
          undef <- undefPtrOff mkundef sym ptr
          bvIte sym cond off undef

liftToCrucibleState ::
  GlobalVar mem ->
  (sym -> StateT (RegValue sym mem) IO a) ->
  CrucibleState p sym ext rtp blocks r ctx ->
  IO (a, CrucibleState p sym ext rtp blocks r ctx)
liftToCrucibleState mvar f cst = do
  mem <- getGlobalVar cst mvar
  (a, mem') <- runStateT (f (cst ^. stateSymInterface)) mem
  pure (a, setGlobalVar cst mvar mem')

asCrucibleStateT ::
  (sym -> StateT (CrucibleState p sym ext rtp blocks r ctx) IO a) ->
  CrucibleState p sym ext rtp blocks r ctx ->
  IO (a, CrucibleState p sym ext rtp blocks r ctx)
asCrucibleStateT f cst = do
  (a, cst') <- runStateT (f (cst ^. stateSymInterface)) cst
  pure (a, cst')

readOnlyWithSym ::
  (sym -> IO a) ->
  CrucibleState p sym ext rtp blocks r ctx ->
  IO (a, CrucibleState p sym ext rtp blocks r ctx)
readOnlyWithSym f cst = flip (,) cst <$> f (cst ^. stateSymInterface)

getGlobalVar :: CrucibleState s sym ext rtp blocks r ctx -> GlobalVar mem -> IO (RegValue sym mem)
getGlobalVar cst gv = case lookupGlobal gv (cst ^. stateTree . actFrame . gpGlobals) of
  Just val -> return val
  Nothing -> fail ("Global variable not initialized: " ++ show gv)

setGlobalVar :: CrucibleState s sym ext rtp blocks r ctx -> GlobalVar mem -> RegValue sym mem -> CrucibleState s sym ext rtp blocks r ctx
setGlobalVar cst gv val = cst & stateTree . actFrame . gpGlobals %~ insertGlobal gv val

-- | A wrapped function that produces a predicate indicating that two pointer regions are
-- compatible for some pointer operation. If this predicate is false, then the
-- operation is undefined and yields an uninterpreted function.
data RegionConstraint sym =
  RegionConstraint
    {
      regConstraintMsg :: String
    , regConstraintEval :: (sym -> SymNat sym -> SymNat sym  -> IO (Pred sym))
    }

-- | A 'RegionConstraint' that permits pointers from any two regions.
natAny ::
  IsSymInterface sym =>
  RegionConstraint sym
natAny = RegionConstraint "impossible" $ \sym _ _ -> return $ truePred sym

-- | A 'RegionConstraint' that permits pointers from any two regions.
natEqConstraint ::
  IsSymInterface sym =>
  RegionConstraint sym
natEqConstraint = RegionConstraint "both regions must be equal" $ natEq

-- | A 'RegionConstraint' that requires one of the regions to be zero.
someZero ::
  IsSymInterface sym =>
  RegionConstraint sym
someZero = RegionConstraint "one pointer region must be zero" $ \sym reg1 reg2 -> do
  regZero1 <- isZero sym reg1
  regZero2 <- isZero sym reg2
  orPred sym regZero1 regZero2

-- | A 'RegionConstraint' that requires that both of the regions are zero.
bothZero ::
  IsSymInterface sym =>
  RegionConstraint sym
bothZero = RegionConstraint "both pointer regions must be zero" $ \sym reg1 reg2 -> do
  regZero1 <- isZero sym reg1
  regZero2 <- isZero sym reg2
  andPred sym regZero1 regZero2

-- | A 'RegionConstraint' that defines when regions are compatible for subtraction:
-- either the regions are equal or the first region is zero.
compatSub ::
  IsSymInterface sym =>
  RegionConstraint sym
compatSub = RegionConstraint msg $ \sym reg1 reg2 -> do
  regZero2 <- isZero sym reg2
  regEq <- natEq sym reg1 reg2
  orPred sym regZero2 regEq
  where
    msg = "both regions must be equal, or the offset must be region 0"

ptrOp ::
  AddrWidthRepr w ->
  RegEntry sym (LLVMPointerType w) ->
  RegEntry sym (LLVMPointerType w) ->
  (1 <= w => sym -> SymNat sym -> SymBV sym w -> SymNat sym -> SymBV sym w -> IO a) ->
  CrucibleState p sym ext rtp blocks r ctx ->
  IO (a, CrucibleState p sym ext rtp blocks r ctx)
ptrOp w (RegEntry _ (LLVMPointer region offset)) (RegEntry _ (LLVMPointer region' offset')) f =
  addrWidthsArePositive w $ readOnlyWithSym $ \sym -> do
    f sym region offset region' offset'
        
ptrPredOp ::
  IsSymInterface sym =>
  UndefinedPtrPredOp sym ->
  RegionConstraint sym ->
  (sym -> SymNat sym -> SymBV sym w -> SymNat sym -> SymBV sym w -> IO (Pred sym)) ->
  sym -> SymNat sym -> SymBV sym w -> SymNat sym -> SymBV sym w -> IO (Pred sym)
ptrPredOp mkundef regconstraint f sym reg1 off1 reg2 off2  = do
  cond <- regConstraintEval regconstraint sym reg1 reg2
  result <- f sym reg1 off1 reg2 off2
  case asConstantPred cond of
    Just True -> return result
    _ -> do
      assert sym cond $ AssertFailureSimError "ptrPredOp" $ "ptrPredOp: " ++ regConstraintMsg regconstraint
      undef <- mkUndefPred mkundef sym (LLVMPointer reg1 off1) (LLVMPointer reg2 off2)
      itePred sym cond result undef

muxPtr ::
  IsSymInterface sym =>
  sym ->
  Pred sym ->
  LLVMPtr sym w ->
  LLVMPtr sym w ->
  IO (LLVMPtr sym w)
muxPtr sym p (LLVMPointer region offset) (LLVMPointer region' offset') = do
  BaseBVRepr _ <- return $ exprType offset
  reg'' <- natIte sym p region region'
  off'' <- bvIte sym p offset offset'
  return $ LLVMPointer reg'' off''

ptrBinOp ::
  IsSymInterface sym =>
  UndefinedPtrBinOp sym ->
  RegionConstraint sym ->
  (sym -> SymNat sym -> SymBV sym w -> SymNat sym -> SymBV sym w -> IO (LLVMPtr sym w)) ->
  sym -> SymNat sym -> SymBV sym w -> SymNat sym -> SymBV sym w -> IO (LLVMPtr sym w)
ptrBinOp mkundef regconstraint f sym reg1 off1 reg2 off2 = do
  cond <- regConstraintEval regconstraint sym reg1 reg2
  result <- f sym reg1 off1 reg2 off2
  case asConstantPred cond of
    Just True -> return result
    _ -> do
      assert sym cond $ AssertFailureSimError "ptrBinOp" $ "ptrBinOp: " ++ regConstraintMsg regconstraint
      undef <- mkUndefPtr mkundef sym (LLVMPointer reg1 off1) (LLVMPointer reg2 off2)
      muxPtr sym cond result undef

cases ::
  IsExprBuilder sym =>
  sym ->
  [(IO (Pred sym), IO (SymExpr sym tp))] ->
  IO (SymExpr sym tp) ->
  IO (SymExpr sym tp)
cases sym branches def = go branches where
  go [] = def
  go ((iop, iov):bs) = do
    p <- iop
    vT <- iov
    vF <- go bs
    baseTypeIte sym p vT vF

isZero :: IsExprBuilder sym => sym -> SymNat sym -> IO (Pred sym)
isZero sym reg = do
  zero <- natLit sym 0
  natEq sym reg zero

doReadMem ::
  IsSymInterface sym =>
  sym ->
  UndefinedPtrOps sym ptrW ->
  AddrWidthRepr ptrW ->
  LLVMPtr sym ptrW ->
  MemRepr ty ->
  StateT (MemTraceImpl sym ptrW) IO (RegValue sym (MS.ToCrucibleType ty))
doReadMem sym undef ptrW ptr memRepr = addrWidthClass ptrW $ do
  mem <- get
  val <- liftIO $ readMemArr sym undef mem ptr memRepr
  doMemOpInternal sym Read Unconditional undef ptrW ptr val memRepr
  pure val

doCondReadMem ::
  IsSymInterface sym =>
  sym ->
  UndefinedPtrOps sym ptrW ->
  RegValue sym BoolType ->
  RegValue sym (MS.ToCrucibleType ty) ->
  AddrWidthRepr ptrW ->
  LLVMPtr sym ptrW ->
  MemRepr ty ->
  StateT (MemTraceImpl sym ptrW) IO (RegValue sym (MS.ToCrucibleType ty))
doCondReadMem sym undef cond def ptrW ptr memRepr = addrWidthClass ptrW $ do
  mem <- get
  val <- liftIO $ readMemArr sym undef mem ptr memRepr
  doMemOpInternal sym Read (Conditional cond) undef ptrW ptr val memRepr
  liftIO $ iteDeep sym cond val def memRepr

doWriteMem ::
  IsSymInterface sym =>
  MemWidth ptrW =>
  sym ->
  UndefinedPtrOps sym ptrW ->
  AddrWidthRepr ptrW ->
  LLVMPtr sym ptrW ->
  RegValue sym (MS.ToCrucibleType ty) ->
  MemRepr ty ->
  StateT (MemTraceImpl sym ptrW) IO ()
doWriteMem sym = doMemOpInternal sym Write Unconditional

doCondWriteMem ::
  IsSymInterface sym =>
  MemWidth ptrW =>
  sym ->
  UndefinedPtrOps sym ptrW ->
  RegValue sym BoolType ->
  AddrWidthRepr ptrW ->
  LLVMPtr sym ptrW ->
  RegValue sym (MS.ToCrucibleType ty) ->
  MemRepr ty ->
  StateT (MemTraceImpl sym ptrW) IO ()
doCondWriteMem sym undef cond = doMemOpInternal sym Write (Conditional cond) undef

ptrWidth :: IsExprBuilder sym => LLVMPtr sym w -> NatRepr w
ptrWidth (LLVMPointer _blk bv) = bvWidth bv

ptrAdd :: (1 <= w, IsExprBuilder sym)
       => sym
       -> LLVMPtr sym w
       -> SymBV sym w
       -> IO (LLVMPtr sym w)
ptrAdd sym (LLVMPointer base off1) off2 =
  LLVMPointer base <$> bvAdd sym off1 off2

bvFromInteger ::
  (1 <= w, IsExprBuilder sym) => sym ->
  NatRepr w -> Integer -> IO (SymBV sym w)
bvFromInteger sym w n = bvLit sym w (BV.mkBV w n)

-- | Calculate an index into the memory array from a pointer
arrayIdx ::
  1 <= ptrW =>
  IsExprBuilder sym =>
  sym ->
  LLVMPtr sym ptrW ->
  Integer ->
  IO (LLVMPtr sym ptrW)
arrayIdx sym ptr off' = bvFromInteger sym (ptrWidth ptr) off' >>= ptrAdd sym ptr

concatPtrs ::
  1 <= w1 =>
  1 <= w2 =>
  IsExprBuilder sym =>
  sym ->
  Endianness ->
  LLVMPtr sym w1 ->
  LLVMPtr sym w2 ->
  IO (LLVMPtr sym (w1 + w2))
concatPtrs sym endianness (LLVMPointer reg1 off1) (LLVMPointer _ off2) = do
  bv <- case endianness of
    BigEndian -> bvConcat sym off1 off2
    LittleEndian -> do
      Refl <- return $ plusComm (bvWidth off1) (bvWidth off2)
      bvConcat sym off2 off1
  return $ LLVMPointer reg1 bv

-- | Annotate nat proofs with the associated inequality that
-- is being proven to provide documentation about
-- each proof step.
proveLeq :: forall c n m. c ~ (n <= m) => LeqProof n m -> LeqProof n m
proveLeq prf@LeqProof = prf

-- | Take 1 byte from either the front or back of the
-- given bitvector, according to the given endianness
chunkBV :: forall sym w.
  1 <= w =>
  2 <= w =>
  IsExprBuilder sym =>
  sym ->
  Endianness ->
  NatRepr w ->
  SymBV sym (8 * w) ->
  IO (SymBV sym 8, SymBV sym (8 * (w-1)))
chunkBV sym endianness w bv
  | LeqProof <- proveLeq @(1 <= (w-1))
      $ leqSub2 (leqProof (knownNat @2) w) (leqRefl (knownNat @1))
  , sz' <- natMultiply (knownNat @8) (decNat w)
  , LeqProof <- proveLeq @(1 <= (8 * (w-1)))
      $ mulMono (knownNat @8) (decNat w)
  , _1_le_w <- leqProof (knownNat @1) w
  , _8_le_8 <- leqRefl (knownNat @8)
  , LeqProof  <- proveLeq @(8 <= (w * 8))
      $ leqMulCongr _1_le_w _8_le_8
  , Refl <- mulComm (knownNat @8) w
  , Refl <- mulComm (knownNat @8) (decNat w)
  , Refl <- lemmaMul (knownNat @8) w
  , Refl <- plusComm (knownNat @8) sz' = do
    case endianness of
      -- take from the least significant bits
      LittleEndian -> do
        hd <- bvSelect sym (knownNat @0) (knownNat @8) bv
        tl <- bvSelect sym (knownNat @8) sz' bv
        return (hd, tl)
      -- take from the most significant bits
      BigEndian
        | _w_1_le_w <- leqSub (leqRefl w) _1_le_w
        , LeqProof <- proveLeq @(8 * (w-1) <= (8 * w))
            $ leqMulCongr _w_1_le_w _8_le_8  -> do
        hd <- bvSelect sym sz' (knownNat @8) bv
        tl <- bvSelect sym (knownNat @0) sz' bv
        return (hd, tl)

testByteSizeEquality :: forall w w'. MemWidth w => NatRepr w' -> Maybe (8*w' :~: w)
testByteSizeEquality w' = case addrWidthRepr @w Proxy of
  Addr32 -> (\Refl -> Refl) <$> testEquality w' (knownRepr :: NatRepr 4)
  Addr64 -> (\Refl -> Refl) <$> testEquality w' (knownRepr :: NatRepr 8)

leibnizMultiplication :: forall n a b. OrderingF a b -> OrderingF (n*a) (n*b)
leibnizMultiplication LTF = LTF
leibnizMultiplication EQF = EQF
leibnizMultiplication GTF = GTF

compareByteSize :: forall w w'. MemWidth w => NatRepr w' -> OrderingF w (8*w')
compareByteSize w' = case addrWidthRepr @w Proxy of
  Addr32 -> leibnizMultiplication @8 (compareF (knownNat @4) w')
  Addr64 -> leibnizMultiplication @8 (compareF (knownNat @8) w')

-- | Read a packed value from the underlying array
readMemArr :: forall sym ptrW ty.
  MemWidth ptrW =>
  IsSymInterface sym =>
  sym ->
  UndefinedPtrOps sym ptrW ->
  MemTraceImpl sym ptrW ->
  LLVMPtr sym ptrW ->
  MemRepr ty ->
  IO (RegValue sym (MS.ToCrucibleType ty))
readMemArr sym undef mem ptr repr = go 0 repr
  where
  go :: Integer -> MemRepr ty' -> IO (RegValue sym (MS.ToCrucibleType ty'))
  go n (BVMemRepr byteWidth endianness)
    | Just Refl <- testByteSizeEquality @ptrW byteWidth = goPtr n endianness
    | otherwise = goBV n byteWidth endianness

  go _n (FloatMemRepr _infoRepr _endianness) = fail "creating fresh float values not supported in freshRegValue"

  go n (PackedVecMemRepr countRepr recRepr) = V.generateM (fromInteger (intValue countRepr)) $ \i ->
      go (n + memReprByteSize recRepr * fromIntegral i) recRepr

  goPtr :: Integer -> Endianness -> IO (LLVMPtr sym ptrW)
  goPtr n endianness = do
    -- read memory
    LLVMPointer reg off <- arrayIdx sym ptr n
    regArray <- arrayLookup sym (memArr mem) . Ctx.singleton =<< natToInteger sym reg
    memBytes@((valReg, valOff, _):_) <- forM [0 .. natValue ptrWRepr - 1] $ \byteOff -> do
      off' <- bvAdd sym off =<< bvFromInteger sym ptrWRepr (toInteger byteOff)
      memByteFields sym =<< arrayLookup sym regArray (Ctx.singleton off')

    -- check if we're reading a pointer
    (regsEq, offsEq, subOffsOrdered) <- foldM
      (extendPtrCond endianness valReg valOff)
      (truePred sym, truePred sym, truePred sym)
      (zip [0..] memBytes)
    isPtr <- andPred sym regsEq =<< andPred sym offsEq subOffsOrdered

    -- check if we're reading region-0 data; reassemble the individual bytes if so
    nat0 <- natLit sym 0
    isReg0 <- andPred sym regsEq =<< natEq sym valReg nat0
    bv0 <- bvFromInteger sym ptrWRepr 0
    appendMemByte <- mkAppendMemByte
    reg0Off <- foldM appendMemByte bv0 (appendOrder endianness memBytes)

    -- bad case: mismatched regions. use an uninterpreted function
    undefBytes <- forM memBytes $ \(badReg, badOff, badSubOff) ->
      undefMismatchedRegionRead undef sym (LLVMPointer badReg badOff) badSubOff
    predAvoidUndef <- andPred sym isPtr isReg0
    assert sym predAvoidUndef $ AssertFailureSimError "readMemArr" $ "readMemArr: reading bytes from mismatched regions"
    appendByte <- mkAppendByte
    undefOff <- foldM appendByte bv0 (appendOrder endianness undefBytes)

    -- put it all together
    regResult <- natIte sym regsEq valReg nat0
    offResult <- bvIte sym isPtr valOff =<< bvIte sym isReg0 reg0Off undefOff
    pure (LLVMPointer regResult offResult)

  extendPtrCond ::
    conditions ~ (Pred sym, Pred sym, Pred sym) =>
    Endianness ->
    SymNat sym ->
    SymBV sym ptrW ->
    conditions ->
    (Integer, (SymNat sym, SymBV sym ptrW, SymBV sym ptrW)) ->
    IO conditions
  extendPtrCond endianness expectedReg expectedOff (regsEq, offsEq, subOffsOrdered) (ix, (reg, off, subOff)) = do
    expectedSubOff <- bvFromInteger sym ptrWRepr $ case endianness of
      BigEndian -> toInteger (natValue ptrWRepr) - ix - 1
      LittleEndian -> ix
    regsEq' <- andPred sym regsEq =<< natEq sym expectedReg reg
    offsEq' <- andPred sym offsEq =<< bvEq sym expectedOff off
    subOffsOrdered' <- andPred sym subOffsOrdered =<< bvEq sym expectedSubOff subOff
    pure (regsEq', offsEq', subOffsOrdered')

  appendOrder LittleEndian = reverse
  appendOrder BigEndian = id

  -- Not perfectly named. We're not so much appending as shifting it in. If we
  -- start with bytes = 0xAABBCCDD and a memByte representing 0xEE, we end with
  -- 0xBBCCDDEE.
  --
  -- Accomplished by shifting `bytes` left, `off` right, and doing the usual
  -- mask+combine dance we all know and love from our C days.
  mkAppendMemByte = do
    bv3 <- bvFromInteger sym ptrWRepr 3
    bv8 <- bvFromInteger sym ptrWRepr 8
    mask <- bvFromInteger sym ptrWRepr 0xff
    pure $ \bytes (_, off, subOff) -> do
      bytes' <- bvShl sym bytes bv8
      subOff' <- bvShl sym subOff bv3
      off' <- bvLshr sym off subOff'
      bvOrBits sym bytes' =<< bvAndBits sym off' mask

  mkAppendByte | LeqProof <- memWidthIsBig @ptrW @9 = do
    bv8 <- bvFromInteger sym ptrWRepr 8
    pure $ \bytes byte -> do
      bytes' <- bvShl sym bytes bv8
      byte' <- bvZext sym ptrWRepr byte
      bvOrBits sym bytes' byte'

  goBV :: forall w. 1 <= w => Integer -> NatRepr w -> Endianness -> IO (LLVMPtr sym (8*w))
  goBV n byteWidth endianness =
    case isZeroOrGT1 (decNat byteWidth) of
      Left Refl
        | Refl <- zeroSubEq byteWidth (knownNat @1) -> do
          LLVMPointer reg off <- arrayIdx sym ptr n
          regArray <- arrayLookup sym (memArr mem) . Ctx.singleton =<< natToInteger sym reg
          memByte <- arrayLookup sym regArray (Ctx.singleton off)
          content <- getMemByteOff sym undef ptrWRepr memByte
          blk0 <- natLit sym 0
          return $ LLVMPointer blk0 content
      Right LeqProof
        | byteWidth' <- decNat byteWidth
        , Refl <- lemmaMul (knownNat @8) byteWidth
        , Refl <- mulComm (knownNat @8) byteWidth'
        , Refl <- mulComm (knownNat @8) byteWidth
        , LeqProof <- mulMono (knownNat @8) byteWidth' -> do
          hd <- goBV n (knownNat @1) endianness
          tl <- goBV (n + 1) byteWidth' endianness
          concatPtrs sym endianness hd tl

  ptrWRepr = let LLVMPointer _ off = ptr in bvWidth off

-- | Write to the memory array and set the dirty bits on
-- any written addresses
writeMemArr :: forall sym ptrW w.
  1 <= ptrW =>
  IsSymInterface sym =>
  MemWidth ptrW =>
  sym ->
  UndefinedPtrOps sym ptrW ->
  MemTraceImpl sym ptrW ->
  LLVMPtr sym ptrW ->
  MemRepr (MT.BVType w) ->
  LLVMPtr sym w ->
  IO (MemTraceImpl sym ptrW)
writeMemArr sym undef mem_init ptr (BVMemRepr byteWidth endianness) val@(LLVMPointer valReg valOff)
  | Just Refl <- testByteSizeEquality @ptrW byteWidth
    = goPtr 0 mem_init
  | Just 0 <- asNat valReg
  , NatLT _ <- compareNat (knownNat @0) bitWidth
  , NatLT _ <- compareNat bitWidth (memWidthNatRepr @ptrW)
    = goNonPtr 0 mem_init
  | otherwise = case isZeroOrGT1 byteWidth of
    Left pf -> case pf of -- impossible, and obvious enough GHC can see it
    Right (mulMono @_ @_ @8 Proxy -> LeqProof) -> do
      bvZero <- bvFromInteger sym ptrWRepr 0
      natZero <- natLit sym 0
      bvPtrW <- bvFromInteger sym ptrWRepr ptrWInteger
      bvValW <- bvFromInteger sym ptrWRepr (8*valWByteInteger)
      eqCond <- bvEq sym bvPtrW bvValW
      -- treat any non-pointer-width writes as writing undefined values
      goBV eqCond bvZero natZero 0 mem_init
  where
  goBV ::
    Pred sym ->
    SymBV sym ptrW ->
    SymNat sym ->
    Integer ->
    MemTraceImpl sym ptrW ->
    IO (MemTraceImpl sym ptrW)
  goBV _eqCond _bvZero _natZero n mem | n == valWByteInteger = pure mem
  goBV eqCond bvZero natZero n mem = do
    nBV <- bvFromInteger sym ptrWRepr (useEnd ptrWByteInteger n)
    assert sym eqCond $ AssertFailureSimError "writeMemArr" $ "writeMemArr: expected write of size " ++ show ptrWInteger ++ ", saw " ++ show (8*valWByteInteger)
    undefBV <- undefWriteSize undef sym val nBV
    writeByte (LLVMPointer natZero undefBV) n bvZero mem >>= goBV eqCond bvZero natZero (n+1)

  goPtr ::
    w ~ ptrW =>
    Integer ->
    MemTraceImpl sym ptrW ->
    IO (MemTraceImpl sym ptrW)
  goPtr n mem | n == ptrWByteInteger = pure mem
  goPtr n mem = do
    nBV <- bvFromInteger sym ptrWRepr (useEnd ptrWByteInteger n)
    writeByte val n nBV mem >>= goPtr (n+1)

  goNonPtr ::
    (1 <= w, w + 1 <= ptrW) =>
    Integer ->
    MemTraceImpl sym ptrW ->
    IO (MemTraceImpl sym ptrW)
  goNonPtr n mem | n == valWByteInteger = pure mem
  goNonPtr n mem = do
    nBV <- bvFromInteger sym ptrWRepr (useEnd valWByteInteger n)
    valOffExt <- bvZext sym memWidthNatRepr valOff
    writeByte (LLVMPointer valReg valOffExt) n nBV mem >>= goNonPtr (n+1)

  writeByte ::
    LLVMPtr sym ptrW ->
    Integer ->
    SymBV sym ptrW ->
    MemTraceImpl sym ptrW ->
    IO (MemTraceImpl sym ptrW)
  writeByte (LLVMPointer byteReg byteOff) nInteger nBV mem = do
    LLVMPointer ptrReg ptrOff <- arrayIdx sym ptr nInteger
    byteRegSI <- natToInteger sym byteReg
    ptrRegSI <- natToInteger sym ptrReg

    memByte <- mkStruct sym (Ctx.extend (Ctx.extend (Ctx.extend Ctx.empty byteRegSI) byteOff) nBV)
    regArray <- arrayLookup sym (memArr mem) (Ctx.singleton ptrRegSI)
    regArray' <- arrayUpdate sym regArray (Ctx.singleton ptrOff) memByte
    regArray'' <- arrayUpdate sym (memArr mem) (Ctx.singleton ptrRegSI) regArray'
    pure mem { memArr = regArray'' }

  bitWidth = natMultiply (knownNat @8) byteWidth
  ptrWRepr = let LLVMPointer _ off = ptr in bvWidth off
  ptrWInteger = toInteger (natValue ptrWRepr)
  ptrWByteInteger = ptrWInteger `div` 8
  valWByteInteger = toInteger (natValue byteWidth)
  useEnd writeSize = case endianness of
    BigEndian -> ((writeSize-1)-)
    LittleEndian -> id

getMemByteOff :: forall sym ptrW.
  (MemWidth ptrW, IsExprBuilder sym) =>
  sym ->
  UndefinedPtrOps sym ptrW ->
  NatRepr ptrW ->
  SymExpr sym (MemByteBaseType ptrW) ->
  IO (SymBV sym 8)
getMemByteOff sym undef ptrWRepr memByte
  | LeqProof <- memWidthIsBig @ptrW @9
  = do
    (reg, off, subOffBytes) <- memByteFields sym memByte

    -- pick a byte of the offset in case we're in region 0
    bv8 <- bvFromInteger sym ptrWRepr 8
    subOffBits <- bvMul sym subOffBytes bv8
    knownByteLong <- bvLshr sym off subOffBits
    knownByte <- bvTrunc sym knownRepr knownByteLong

    -- check if we're in region 0, and use an uninterpreted byte if not
    useKnownByte <- natEq sym reg =<< natLit sym 0
    -- TODO: use off + subOff w/ endianness as the pointer, then truncate to a byte
    unknownByte <- undefPtrOff undef sym (LLVMPointer reg knownByte)
    bvIte sym useKnownByte knownByte unknownByte

memByteFields ::
  IsExprBuilder sym =>
  sym ->
  SymExpr sym (MemByteBaseType w) ->
  IO (SymNat sym, SymBV sym w, SymBV sym w)
memByteFields sym memByte = do
    regSI <- structField sym memByte (Ctx.skipIndex (Ctx.skipIndex Ctx.baseIndex))
    off <- structField sym memByte (Ctx.extendIndex' (Ctx.extendRight Ctx.noDiff) (Ctx.lastIndex (Ctx.incSize (Ctx.incSize Ctx.zeroSize))))
    subOff <- structField sym memByte (Ctx.nextIndex (Ctx.incSize (Ctx.incSize Ctx.zeroSize)))
    reg <- integerToNat sym regSI
    return (reg, off, subOff)

memWidthIsBig :: (MemWidth ptrW, n <= 32) => LeqProof n ptrW
memWidthIsBig = fix $ \v -> case addrWidthRepr v of
  Addr32 -> leqTrans (LeqProof @_ @32) LeqProof
  Addr64 -> leqTrans (LeqProof @_ @32) LeqProof

ifCond ::
  IsSymInterface sym =>
  sym ->  
  MemOpCondition sym ->
  SymExpr sym tp ->
  SymExpr sym tp ->
  IO (SymExpr sym tp)
ifCond _ Unconditional eT _ = return eT
ifCond sym (Conditional p) eT eF = baseTypeIte sym p eT eF

doMemOpInternal :: forall sym ptrW ty.
  IsSymInterface sym =>
  MemWidth ptrW =>
  sym ->
  MemOpDirection ->
  MemOpCondition sym ->
  UndefinedPtrOps sym ptrW ->
  AddrWidthRepr ptrW ->
  LLVMPtr sym ptrW ->
  RegValue sym (MS.ToCrucibleType ty) ->
  MemRepr ty ->
  StateT (MemTraceImpl sym ptrW) IO ()
doMemOpInternal sym dir cond undef ptrW = go where
  go :: LLVMPtr sym ptrW -> RegValue sym (MS.ToCrucibleType ty') -> MemRepr ty' -> StateT (MemTraceImpl sym ptrW) IO ()
  go ptr@(LLVMPointer reg off) regVal = \case
    repr@(BVMemRepr byteWidth endianness)
      | LeqProof <- mulMono (knownNat @8) byteWidth
      -> addrWidthsArePositive ptrW $ do
     
      modify $ \mem -> mem { memSeq = (memSeq mem) Seq.:|> MemOp ptr dir cond byteWidth regVal endianness }
      case dir of
        Read -> return ()
        Write -> do
          mem <- get
          mem' <- liftIO $ writeMemArr sym undef mem ptr repr regVal
          arr <- liftIO $ ifCond sym cond (memArr mem') (memArr mem)
          put $ mem { memArr = arr }
    FloatMemRepr _infoRepr _endianness -> fail "reading floats not supported in doMemOpInternal"
    PackedVecMemRepr _countRepr recRepr -> addrWidthsArePositive ptrW $ do
      elemSize <- liftIO $ bvLit sym ptrWidthNatRepr (BV.mkBV ptrWidthNatRepr (memReprByteSize recRepr))
      flip V.imapM_ regVal $ \i recRegVal -> do
        off' <- liftIO $ do
          symbolicI <- bvLit sym ptrWidthNatRepr (BV.mkBV ptrWidthNatRepr (toInteger i))
          dOff <- bvMul sym symbolicI elemSize
          bvAdd sym off dOff
        go (LLVMPointer reg off') recRegVal recRepr

  ptrWidthNatRepr = addrWidthNatRepr ptrW

iteDeep ::
  IsSymInterface sym =>
  sym ->
  Pred sym ->
  RegValue sym (MS.ToCrucibleType ty) ->
  RegValue sym (MS.ToCrucibleType ty) ->
  MemRepr ty ->
  IO (RegValue sym (MS.ToCrucibleType ty))
iteDeep sym cond t f = \case
  BVMemRepr byteWidth _endianness -> let
    bitWidth = natMultiply (knownNat @8) byteWidth
    LLVMPointer treg toff = t
    LLVMPointer freg foff = f
    in multiplicationIsMonotonic @8 bitWidth
    $ liftA2 LLVMPointer (natIte sym cond treg freg) (bvIte sym cond toff foff)
  FloatMemRepr _infoRepr _endianness -> fail "ite on floats not supported in iteDeep"
  PackedVecMemRepr countRepr recRepr -> V.generateM (fromInteger (intValue countRepr)) $ \i ->
    iteDeep sym cond (t V.! i) (f V.! i) recRepr

addrWidthsArePositive :: AddrWidthRepr w -> (1 <= w => a) -> a
addrWidthsArePositive Addr32 a = a
addrWidthsArePositive Addr64 a = a


multiplicationIsMonotonic :: forall x w a. (1 <= x, 1 <= w) => NatRepr (x*w) -> (1 <= x*w => a) -> a
multiplicationIsMonotonic xw a = case compareNat (knownNat @0) xw of
  NatLT _ -> a
  _ -> error $ "The impossible happened: 1 <= x and 1 <= w, but x*w = " ++ show (natValue xw) ++ " and 1 > x*w"

memReprByteSize :: MemRepr ty -> Integer
memReprByteSize (BVMemRepr byteWidth _) = intValue byteWidth
memReprByteSize (FloatMemRepr _ _) = error "byte size of floats not supported in memReprByteSize"
memReprByteSize (PackedVecMemRepr countRepr recRepr) = intValue countRepr * memReprByteSize recRepr

ioSolverSymbol :: String -> IO SolverSymbol
ioSolverSymbol = either (fail . show) pure . userSymbol

ioFreshConstant :: IsSymExprBuilder sym => sym -> String -> BaseTypeRepr tp -> IO (SymExpr sym tp)
ioFreshConstant sym nm ty = do
  symbol <- ioSolverSymbol nm
  freshConstant sym symbol ty

ioFreshVar :: IsSymExprBuilder sym => sym -> String -> BaseTypeRepr tp -> IO (BoundVar sym tp)
ioFreshVar sym nm ty = do
  symbol <- ioSolverSymbol nm
  freshBoundVar sym symbol ty

--------------------------------------------------------
-- Axioms on type-level naturals

mulMono :: forall p q x w. (1 <= x, 1 <= w) => p x -> q w -> LeqProof 1 (x*w)
mulMono _x w = unsafeCoerce (leqRefl w)

zeroSubEq :: forall p q w n. 0 ~ (w - n) => p w -> q n -> w :~: n
zeroSubEq _w _n = unsafeCoerce Refl

oneSubEq :: forall p w. 1 <= w => 1 <= (w - 1) => p w -> LeqProof 2 w
oneSubEq w = unsafeCoerce (leqRefl w)

--------------------------------------------------------
-- Equivalence check

andCond ::
  IsExprBuilder sym =>
  sym ->
  MemOpCondition sym ->
  MemOpCondition sym ->
  IO (MemOpCondition sym)
andCond sym cond1 cond2 = case (cond1, cond2) of
  (Unconditional, _) -> return cond2
  (_, Unconditional) -> return cond1
  (Conditional cond1', Conditional cond2') ->
    Conditional <$> andPred sym cond1' cond2'

mconcatSeq :: Monoid a => Seq a -> a
mconcatSeq = foldl' (<>) mempty

-- | Flatten a 'MemOp' into a sequence of atomic operations
flatMemOp ::
  IsExprBuilder sym =>
  sym ->
  MemOpCondition sym ->
  MemOp sym ptrW ->
  IO (Seq (MemOp sym ptrW))
flatMemOp sym outer_cond mop = case mop of
  MemOp ptr dir cond w val endianness -> do
    cond' <- andCond sym outer_cond cond
    let wop = MemOp ptr dir cond' w val endianness
    return $ Seq.singleton wop
  MergeOps cond seqT seqF -> do
    cond' <- andCond sym outer_cond (Conditional cond)
    seqT' <- mconcatSeq <$> traverse (flatMemOp sym cond') seqT
    notcond <- notPred sym cond
    notcond' <- andCond sym outer_cond (Conditional notcond)
    seqF' <- mconcatSeq <$> traverse (flatMemOp sym notcond') seqF
    return $ seqT' Seq.>< seqF'

-- | Collapse a 'MemTraceSeq' into a sequence of conditional write operations
flatMemOps ::
  IsExprBuilder sym =>
  sym ->
  MemTraceSeq sym ptrW ->
  IO (Seq (MemOp sym ptrW))
flatMemOps sym mem = mconcatSeq <$> traverse (flatMemOp sym Unconditional) mem

-- | A wrapped value indicating that the given memory address has been modified
-- by a given write sequence, with a given word size (in bytes)
data MemFootprint sym ptrW where
  MemFootprint ::
    1 <= w =>
    LLVMPtr sym ptrW ->
    NatRepr w ->
    MemOpDirection ->
    MemOpCondition sym ->
    Endianness ->
    MemFootprint sym ptrW

memFootDir :: MemFootprint sym ptrW -> MemOpDirection
memFootDir (MemFootprint _ _ dir _ _) = dir

instance TestEquality (SymExpr sym) => Eq (MemFootprint sym ptrW) where
  (MemFootprint (LLVMPointer reg1 off1) sz1 dir1 cond1 end1) == (MemFootprint (LLVMPointer reg2 off2) sz2 dir2 cond2 end2)
   | reg1 == reg2
   , Just Refl <- testEquality off1 off2
   , Just Refl <- testEquality sz1 sz2
   = cond1 == cond2 && dir1 == dir2 && end1 == end2
  _ == _ = False

instance OrdF (SymExpr sym) => Ord (MemFootprint sym ptrW) where
  compare (MemFootprint (LLVMPointer reg1 off1) sz1 dir1 cond1 end1) (MemFootprint (LLVMPointer reg2 off2) sz2 dir2 cond2 end2) =
    compare dir1 dir2 <>
    (compare reg1 reg2) <>
    (toOrdering $ compareF off1 off2) <>
    (toOrdering $ compareF sz1 sz2) <>
    compare cond1 cond2 <>
    compare end1 end2


memOpFootprint ::
  MemOp sym ptrW ->
  MemFootprint sym ptrW
memOpFootprint (MemOp ptr dir cond w _ end) = MemFootprint ptr w dir cond end
memOpFootprint _ = error "Unexpected merge op"

traceFootprint ::
  IsExprBuilder sym =>
  OrdF (SymExpr sym) =>
  sym ->
  MemTraceSeq sym ptrW ->
  IO (Set (MemFootprint sym ptrW))
traceFootprint sym mem = do
  footprints <- (fmap memOpFootprint) <$> flatMemOps sym mem
  return $ foldl' (\a b -> Set.insert b a) mempty footprints

llvmPtrEq ::
  IsExprBuilder sym =>
  sym ->
  LLVMPtr sym w ->
  LLVMPtr sym w ->
  IO (Pred sym)
llvmPtrEq sym (LLVMPointer region offset) (LLVMPointer region' offset') = do
  regionsEq <- natEq sym region region'
  offsetsEq <- isEq sym offset offset'
  andPred sym regionsEq offsetsEq


traceFootprints ::
  IsSymInterface sym =>
  sym ->
  MemTraceImpl sym ptrW ->
  MemTraceImpl sym ptrW ->
  IO [MemFootprint sym ptrW]
traceFootprints sym mem1 mem2 = do
  foot1 <- traceFootprint sym (memSeq mem1)
  foot2 <- traceFootprint sym (memSeq mem2)
  return $ Set.toList (Set.union foot1 foot2)

getCond ::
  IsExprBuilder sym =>
  sym ->
  MemOpCondition sym ->
  Pred sym
getCond sym Unconditional = truePred sym
getCond _sym (Conditional p) = p

instance PEM.ExprMappable sym (MemOpCondition sym) where
  mapExpr _sym f = \case
    Conditional p -> Conditional <$> f p
    Unconditional -> return Unconditional

instance PEM.ExprMappable sym (MemOp sym w) where
  mapExpr sym f = \case
    MemOp ptr dir cond w val endian -> do
      ptr' <- WEH.mapExprPtr sym f ptr
      val' <- WEH.mapExprPtr sym f val
      cond' <- PEM.mapExpr sym f cond
      return $ MemOp ptr' dir cond' w val' endian
    MergeOps p seq1 seq2 -> do
      p' <- f p
      seq1' <- traverse (PEM.mapExpr sym f) seq1
      seq2' <- traverse (PEM.mapExpr sym f) seq2
      return $ MergeOps p' seq1' seq2'

instance PEM.ExprMappable sym (MemTraceImpl sym w) where
  mapExpr sym f mem = do
    memSeq' <- traverse (PEM.mapExpr sym f) $ memSeq mem
    memArr' <- f $ memArr mem
    return $ MemTraceImpl memSeq' memArr'

instance PEM.ExprMappable sym (MemFootprint sym arch) where
  mapExpr sym f (MemFootprint ptr w dir cond end) = do
    ptr' <- WEH.mapExprPtr sym f ptr
    cond' <- PEM.mapExpr sym f cond
    return $ MemFootprint ptr' w dir cond' end<|MERGE_RESOLUTION|>--- conflicted
+++ resolved
@@ -108,14 +108,11 @@
     , undefPtrAdd :: UndefinedPtrBinOp sym
     , undefPtrSub :: UndefinedPtrBinOp sym
     , undefPtrAnd :: UndefinedPtrBinOp sym
-<<<<<<< HEAD
+    , undefPtrXor :: UndefinedPtrBinOp sym
     , undefWriteSize :: forall valW. sym -> LLVMPtr sym valW -> SymBV sym ptrW -> IO (SymBV sym ptrW)
     -- ^ arguments are the value being written and the index of the byte within that value being written
-    , undefMismatchedRegionRead :: sym -> LLVMPtr sym ptrW -> SymBV sym ptrW -> IO (SymBV sym 8)
-=======
-    , undefPtrXor :: UndefinedPtrBinOp sym
+    , undefMismatchedRegionRead :: sym -> LLVMPtr sym ptrW -> SymBV sym ptrW -> IO (SymBV sym 8)   
     , undefPtrClassify :: UndefPtrClassify sym
->>>>>>> b304bc36
     }
 
 data UndefPtrOpTag =
@@ -126,6 +123,8 @@
   | UndefPtrSub
   | UndefPtrAnd
   | UndefPtrXor
+  | UndefWriteSize
+  | UndefRegionRead
   deriving (Show, Eq, Ord)
 
 type UndefPtrOpTags = Set UndefPtrOpTag
@@ -412,7 +411,7 @@
     ptrW = knownNat @ptrW
     ptrRepr = BaseStructRepr (Empty :> BaseIntegerRepr :> BaseBVRepr ptrW)
     
-  PolyFunMaker undefWriteFn <- cachedPolyFun sym $ mkPtrBVUF @ptrW "undefWriteSize"
+  (PolyFunMaker undefWriteFn, classWrite) <- cachedPolyFun sym $ mkPtrBVUF @ptrW "undefWriteSize"
 
   let
     undefWriteFn' :: forall valW. sym -> LLVMPtr sym valW -> SymBV sym ptrW -> IO (SymBV sym ptrW)
@@ -427,11 +426,16 @@
   undefReadFn <- freshConstant sym (polySymbol "undefMismatchedRegionRead" ptrW)
     (BaseArrayRepr (flattenStructRepr undefReadRepr) (BaseBVRepr (knownNat @8)))
 
+  
+
   let
     undefReadFn' :: sym -> LLVMPtr sym ptrW -> SymBV sym ptrW -> IO (SymBV sym 8)
     undefReadFn' sym' ptr bv = do
       sptr <- asSymPtr sym' ptr
       arrayLookup sym undefReadFn =<< flattenStructs sym (Empty :> sptr :> bv)
+
+    classRead :: UndefPtrClassify sym
+    classRead = mkClassify UndefRegionRead undefReadFn
 
   (undefPtrLt', classLt) <- mkPredOp sym UndefPtrLt
   (undefPtrLeq', classLeq) <- mkPredOp sym UndefPtrLeq
@@ -447,13 +451,10 @@
       , undefPtrAdd = undefPtrAdd'
       , undefPtrSub = undefPtrSub'
       , undefPtrAnd = undefPtrAnd'
-<<<<<<< HEAD
+      , undefPtrXor = undefPtrXor'
+      , undefPtrClassify = mconcat [classOff, classLt, classLeq, classAdd, classSub, classAnd, classXor, classWrite, classRead]
       , undefWriteSize = undefWriteFn'
       , undefMismatchedRegionRead = undefReadFn'
-=======
-      , undefPtrXor = undefPtrXor'
-      , undefPtrClassify = mconcat [classOff, classLt, classLeq, classAdd, classSub, classAnd, classXor]
->>>>>>> b304bc36
       }
 
 -- * Memory trace model
@@ -737,16 +738,11 @@
       off'' <- bvAndBits sym off off'
       pure (LLVMPointer reg'' off'')
 
-<<<<<<< HEAD
-evalMacawExprExtensionTrace :: forall sym arch ptrW f tp
-=======
     PtrXor w x y -> ptrOp w x y $ ptrBinOp (undefPtrXor mkundef) bothZero $ \sym _ off _ off' -> do
       off'' <- bvXorBits sym off off'
       llvmPointer_bv sym off''
 
-
-evalMacawExprExtensionTrace :: forall sym arch f tp
->>>>>>> b304bc36
+evalMacawExprExtensionTrace :: forall sym arch ptrW f tp
                        .  IsSymInterface sym
                        => UndefinedPtrOps sym ptrW
                        -> sym
