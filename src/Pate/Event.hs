{-# LANGUAGE GADTs #-}
-- | Events that can be reported from the verifier
module Pate.Event (
  Blocks(..),
  EquivalenceResult(..),
  BlockTargetResult(..),
  BranchCompletenessResult(..),
  Event(..)
  ) where

import qualified Data.ElfEdit as DEE
import qualified Data.Macaw.Discovery as MD
import qualified Data.Time as TM

import qualified Pate.Binary as PB
import qualified Pate.Types as PT

-- | The macaw blocks relevant for a given code address
data Blocks arch where
  Blocks :: PT.ConcreteAddress arch -> [MD.ParsedBlock arch ids] -> Blocks arch

data EquivalenceResult arch = Equivalent
                            | Inconclusive
                            | Inequivalent (PT.InequivalenceResult arch)

data BlockTargetResult = Reachable
                       | InconclusiveTarget
                       | Unreachable

data BranchCompletenessResult arch = BranchesComplete
                                   | InconclusiveBranches
                                   | BranchesIncomplete (PT.InequivalenceResult arch)

-- | Events that can be reported from the verifier
--
-- This can include traditional logging information, but also statistics about
-- verification successes and failures that can be streamed to the user.
data Event arch where
<<<<<<< HEAD
  CheckedBranchCompleteness :: Blocks arch -> Blocks arch -> BranchCompletenessResult arch -> TM.NominalDiffTime -> Event arch
  DiscoverBlockPair :: Blocks arch -> Blocks arch -> PT.BlockTarget arch PT.Original -> PT.BlockTarget arch PT.Patched -> BlockTargetResult -> TM.NominalDiffTime -> Event arch
  ComputedPrecondition :: Blocks arch -> Blocks arch -> TM.NominalDiffTime -> Event arch
=======
  ElfLoaderWarnings :: [DEE.ElfParseError] -> Event arch
>>>>>>> 41875510
  CheckedEquivalence :: Blocks arch -> Blocks arch -> EquivalenceResult arch -> TM.NominalDiffTime -> Event arch
  LoadedBinaries :: (PB.LoadedELF arch, PT.ParsedFunctionMap arch) -> (PB.LoadedELF arch, PT.ParsedFunctionMap arch) -> Event arch<|MERGE_RESOLUTION|>--- conflicted
+++ resolved
@@ -36,12 +36,9 @@
 -- This can include traditional logging information, but also statistics about
 -- verification successes and failures that can be streamed to the user.
 data Event arch where
-<<<<<<< HEAD
   CheckedBranchCompleteness :: Blocks arch -> Blocks arch -> BranchCompletenessResult arch -> TM.NominalDiffTime -> Event arch
   DiscoverBlockPair :: Blocks arch -> Blocks arch -> PT.BlockTarget arch PT.Original -> PT.BlockTarget arch PT.Patched -> BlockTargetResult -> TM.NominalDiffTime -> Event arch
   ComputedPrecondition :: Blocks arch -> Blocks arch -> TM.NominalDiffTime -> Event arch
-=======
   ElfLoaderWarnings :: [DEE.ElfParseError] -> Event arch
->>>>>>> 41875510
   CheckedEquivalence :: Blocks arch -> Blocks arch -> EquivalenceResult arch -> TM.NominalDiffTime -> Event arch
   LoadedBinaries :: (PB.LoadedELF arch, PT.ParsedFunctionMap arch) -> (PB.LoadedELF arch, PT.ParsedFunctionMap arch) -> Event arch