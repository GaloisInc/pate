--- conflicted
+++ resolved
@@ -311,13 +311,8 @@
     PPr.ProofStatus st ->
       case st of
         PPr.VerificationFail (cex, diffSummary)
-<<<<<<< HEAD
           | Just False <- WI.asConstantPred (PFI.condEqPred diffSummary) ->
-            TP.column [ TP.string (T.unpack (pp (PP.pretty "Proof Status: " <> ppStatus (Proxy @prf) st)))
-=======
-          | Just False <- WI.asConstantPred diffSummary ->
             TP.column [ text (PP.pretty "Proof Status: " <> ppStatus (Proxy @prf) st)
->>>>>>> ba63893b
                       , TP.string "The patched program always exhibits different behavior if this program location is reached"
                       , TP.string "Counterexample:"
                       , renderCounterexample cex
